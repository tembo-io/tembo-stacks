--- conflicted
+++ resolved
@@ -6,31 +6,21 @@
 # See more keys and their definitions at https://doc.rust-lang.org/cargo/reference/manifest.html
 
 [dependencies]
-<<<<<<< HEAD
+chrono = { version = "0.4.23", features = [ "serde" ] }
 k8s-openapi = { version = "0.18.0", features = ["v1_25"] }
-tokio = {version = "1.27.0", features = ["full"]}
-futures = "0.3.28"
-serde = { version = "1.0.159", features = ["derive"] }
-serde_json = "1.0.95"
-schemars = "0.8.12"
-thiserror = "1.0.40"
-=======
-chrono = { version = "0.4.23", features = [ "serde" ] }
-k8s-openapi = { version = "0.16.0", features = ["v1_25"] }
 tokio = {version = "1.23.0", features = ["full"]}
 futures = "0.3.25"
 serde = { version = "1.0.148", features = ["derive"] }
 serde_json = "1.0.89"
 schemars = "0.8.11"
 thiserror = "1.0.38"
->>>>>>> 9225b42e
 env_logger = "0.10.0"
 log = "0.4.17"
 pgmq = "0.10.0"
 base64 = "0.21.0"
 tokio-retry = "0.3.0"
 aws-config = "0.55.0"
-aws-sdk-cloudformation = "0.25.1"
+aws-sdk-cloudformation = "0.26.0"
 # coredb-controller = "0.0.1-alpha.1"
 
 [dependencies.kube]
