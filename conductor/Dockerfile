--- conflicted
+++ resolved
@@ -8,9 +8,5 @@
 FROM quay.io/coredb/debian:11.6-slim
 RUN apt-get update && \
     apt-get install -y ca-certificates && apt-get clean && \
-<<<<<<< HEAD
-    rm -rf /var/lib/apt/lists/*
-=======
     rm -rf /var/lib/apt/lists/* /var/cache/apt/archives/*
->>>>>>> cc795a71
 COPY --from=builder /usr/local/cargo/bin/* /usr/local/bin/