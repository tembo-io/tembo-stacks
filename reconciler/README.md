# Reconciler

The reconciler is responsible for creating, updating, deleting database instances (custom resource) on a kubernetes cluster.
It runs in each data plane and performs these actions based on messages written to a queue in the control plane.
Upon connecting to this queue, it will continuously poll for new messages posted by the `cp-service` component.

The reconciler will perform the following actions based on `message_type`:
- `Create` or `Update`
  - Create a namespace if it does not already exist.
  - Create an `IngressRouteTCP` object if it does not already exist.
  - Create or update `CoreDB` object.
- `Delete`
  - Delete `CoreDB`.
  - Delete namespace.

Once the reconciler performs these actions, it will send the following information back to a queue from which
`cp-service` will read and flow back up to the UI.

Try running the functional tests locally and then connect into the database to view the structure of these messages.

## Local development

Look in the CI workflow `reconciler-test.yaml` for details on the following.

Prerequisites:
- rust / cargo
- docker
- kind

1. Start a local `kind` cluster

   `❯ kind create cluster`

1. Install CoreDB operator in the cluster
   1. `cargo install coredb-cli`
   2. `coredb-cli install --branch main`

2. Install Traefik in the cluster
   1. `helm repo add traefik https://traefik.github.io/charts`
   2. `helm repo update`
   3. `helm install --create-namespace --namespace=traefik-v2 --values ./tests/traefik-values.yaml traefik traefik/traefik`

3. Set up local postgres queue

   `❯ docker run -d --name pgmq -e POSTGRES_PASSWORD=postgres -p 5432:5432 postgres`

4. Set the following environment variables:
   - `PG_CONN_URL`
   - `CONTROL_PLANE_EVENTS_QUEUE`
   - `DATA_PLANE_EVENTS_QUEUE`
```
export PG_CONN_URL=postgres://postgres:postgres@localhost:5432/postgres
export CONTROL_PLANE_EVENTS_QUEUE=myqueue_control_plane
export DATA_PLANE_EVENTS_QUEUE=myqueue_data_plane
```

1. Run the reconciler

   `❯ cargo run`

<<<<<<< HEAD
2. Next, you'll need to post some messages to the queue for the reconciler to pick up. That can be performed in functional testing like this `cargo test -- --ignored`


## Codegen

This project requires generated client side types for the coredb-operator. To update:

Install `kopium` if you don't have it already.

```cargo install kopium```

Download the specified CoreDB spec.

`wget https://raw.githubusercontent.com/CoreDB-io/coredb/release/2023.3.9/coredb-operator/yaml/crd.yaml`

Generate the Rust code:

`kopium -f crd.yaml > src/coredb_crd.rs`


## Integration Testing

1. Ensure operator is running locally (see instructions above)
2. Start the Reconciler using test configuration: `make run.test`
3. In another terminal session, `cargo test -- --ignored`
=======
1. Next, you'll need to post some messages to the queue for the reconciler to pick up. That can be performed in functional testing like this `cargo test -- --ignored`
>>>>>>> 92bd7629
<|MERGE_RESOLUTION|>--- conflicted
+++ resolved
@@ -58,9 +58,7 @@
 
    `❯ cargo run`
 
-<<<<<<< HEAD
 2. Next, you'll need to post some messages to the queue for the reconciler to pick up. That can be performed in functional testing like this `cargo test -- --ignored`
-
 
 ## Codegen
 
@@ -78,12 +76,8 @@
 
 `kopium -f crd.yaml > src/coredb_crd.rs`
 
-
 ## Integration Testing
 
 1. Ensure operator is running locally (see instructions above)
 2. Start the Reconciler using test configuration: `make run.test`
-3. In another terminal session, `cargo test -- --ignored`
-=======
-1. Next, you'll need to post some messages to the queue for the reconciler to pick up. That can be performed in functional testing like this `cargo test -- --ignored`
->>>>>>> 92bd7629
+3. In another terminal session, `cargo test -- --ignored`