--- conflicted
+++ resolved
@@ -79,13 +79,8 @@
                 let spec = generate_spec(&read_msg.message.dbname, &read_msg.message.spec).await;
 
                 let spec_js = serde_json::to_string(&spec).unwrap();
-<<<<<<< HEAD
                 debug!("spec: {}", spec_js);
-                // create or update PostgresCluster
-=======
-                warn!("spec: {}", spec_js);
                 // create or update CoreDB
->>>>>>> 7d059336
                 create_or_update(client.clone(), &read_msg.message.dbname, spec)
                     .await
                     .expect("error creating or updating CoreDB");
