name: Reconciler test workflow

defaults:
  run:
    shell: bash
    working-directory: ./reconciler/

on:
  pull_request:
    branches:
      - main
    paths:
    - '.github/workflows/reconciler-test.yml'
    - 'reconciler/**'
  # Always run tests on main or release branches
  push:
    branches:
      - main
      - release**

env:
  COREDB_OPERATOR_VERSION: 2023.3.6

jobs:
<<<<<<< HEAD
  # codegen:
  #   name: Run codegen check
  #   runs-on: ubuntu-latest
  #   steps:
  #     - uses: actions/checkout@v3
  #     - name: Install minimal nightly with rustfmt
  #       uses: actions-rs/toolchain@v1
  #       with:
  #         profile: minimal
  #         toolchain: nightly
  #         components: rustfmt
  #     - name: Codegen check
  #       run: |
  #         cargo install kopium
  #         wget https://raw.githubusercontent.com/CoreDB-io/coredb/release/${COREDB_OPERATOR_VERSION}/coredb-operator/yaml/crd.yaml
  #         kopium -f crd.yaml > src/coredb_crd.rs
  #         cargo fmt
  #         if git diff --quiet -- src/coredb_crd.rs; then
  #             echo "File has not changed"
  #         else
  #             echo "File has changed"
  #             git diff src/coredb_crd.rs
  #             exit 1
  #         fi
=======
  codegen:
    name: codegen check
    runs-on: ubuntu-latest
    steps:
      - uses: actions/checkout@v3
      - name: Install minimal nightly with rustfmt
        uses: actions-rs/toolchain@v1
        with:
          profile: minimal
          toolchain: nightly
          components: rustfmt
      - name: Codegen check
        run: |
          cargo install kopium
          wget https://raw.githubusercontent.com/CoreDB-io/coredb/release/${COREDB_OPERATOR_VERSION}/coredb-operator/yaml/crd.yaml
          kopium -f crd.yaml > src/coredb_crd.rs
          cargo fmt
          if git diff --quiet -- src/coredb_crd.rs; then
              echo "Codegen is up to date"
          else
              echo "Codegen is stale"
              git diff src/coredb_crd.rs
              exit 1
          fi
>>>>>>> 8f302d4e
  lint:
    name: Run linters
    runs-on: ubuntu-latest
    steps:
      - uses: actions/checkout@v3
      - name: Install minimal nightly with clippy and rustfmt
        uses: actions-rs/toolchain@v1
        with:
          profile: minimal
          toolchain: nightly
          components: rustfmt, clippy
      - uses: Swatinem/rust-cache@v2
        with:
          prefix-key: "reconciler-lint"
          workspaces: |
            reconciler
      - name: Cargo format
        run: cargo +nightly fmt --all --check
      - name: Clippy
        run: cargo clippy
  test:
    name: Run unit tests
    runs-on: ubuntu-20.04
    steps:
      - uses: actions/checkout@v2
      - uses: actions-rs/toolchain@v1
        with:
          toolchain: stable
      - uses: Swatinem/rust-cache@v2
        with:
          prefix-key: "reconciler-test"
          workspaces: |
            reconciler
      - name: Unit tests
        run: cargo test

  functional_test:
    name: Run functional testing
    runs-on: ubuntu-20.04
    strategy:
      # fail-fast means to cancel all jobs if one fails
      fail-fast: false
      matrix:
        # Go here for a list of versions:
        # https://github.com/kubernetes-sigs/kind/releases
        node_image:
          - 'kindest/node:v1.25.3'
    steps:
      - uses: actions/checkout@v2
      - name: Create k8s Kind Cluster
        uses: helm/kind-action@v1.5.0
        with:
          node_image: ${{ matrix.node_image }}
      - uses: actions-rs/toolchain@v1
        with:
          toolchain: stable
      - uses: Swatinem/rust-cache@v2
        with:
          prefix-key: "reconciler-functional-test"
          workspaces: |
            reconciler
      - name: Run functional / integration tests
        run: |
          set -xe

          # Install Helm
          curl https://raw.githubusercontent.com/helm/helm/main/scripts/get-helm-3 | bash

          # Install Traefik
          helm repo add traefik https://traefik.github.io/charts
          helm repo update
          kubectl create namespace traefik-v2
          helm install --namespace=traefik-v2 --values ./tests/traefik-values.yaml traefik traefik/traefik

          # Install the CoreDB operator
          cargo install --version ${COREDB_OPERATOR_VERSION} coredb-cli
          coredb-cli install
          kubectl get crds

          # Start local postgres for the Nile queues
          docker run -d --name pgmq -e POSTGRES_PASSWORD=postgres -p 5432:5432 postgres

          # Set ENVs for reconciler
          export PG_CONN_URL=postgres://postgres:postgres@localhost:5432/postgres
          export CONTROL_PLANE_EVENTS_QUEUE=myqueue_control_plane
          export DATA_PLANE_EVENTS_QUEUE=myqueue_data_plane

          # Start the reconciler in the background
          cargo build
          cargo run &

          # Run the tests
          cargo test -- --ignored --nocapture
      - name: Debugging information
        if: always()
        run: |
          set +e
          set -x
          echo "=========="
          kubectl get pods --all-namespaces
          echo "=========="
          kubectl get -o yaml sts --all-namespaces
          echo "=========="
          kubectl get -o yaml svc --all-namespaces
          echo "=========="
          kubectl get -o yaml pods --all-namespaces
          echo "=========="
          kubectl get -o yaml coredb --all-namespaces
          echo "=========="
          kubectl logs -n coredb-operator $(kubectl get pods -n coredb-operator | grep coredb-controller | cut -d' ' -f1)<|MERGE_RESOLUTION|>--- conflicted
+++ resolved
@@ -22,9 +22,8 @@
   COREDB_OPERATOR_VERSION: 2023.3.6
 
 jobs:
-<<<<<<< HEAD
   # codegen:
-  #   name: Run codegen check
+  #   name: codegen check
   #   runs-on: ubuntu-latest
   #   steps:
   #     - uses: actions/checkout@v3
@@ -41,38 +40,12 @@
   #         kopium -f crd.yaml > src/coredb_crd.rs
   #         cargo fmt
   #         if git diff --quiet -- src/coredb_crd.rs; then
-  #             echo "File has not changed"
+  #             echo "Codegen is up to date"
   #         else
-  #             echo "File has changed"
+  #             echo "Codegen is stale"
   #             git diff src/coredb_crd.rs
   #             exit 1
   #         fi
-=======
-  codegen:
-    name: codegen check
-    runs-on: ubuntu-latest
-    steps:
-      - uses: actions/checkout@v3
-      - name: Install minimal nightly with rustfmt
-        uses: actions-rs/toolchain@v1
-        with:
-          profile: minimal
-          toolchain: nightly
-          components: rustfmt
-      - name: Codegen check
-        run: |
-          cargo install kopium
-          wget https://raw.githubusercontent.com/CoreDB-io/coredb/release/${COREDB_OPERATOR_VERSION}/coredb-operator/yaml/crd.yaml
-          kopium -f crd.yaml > src/coredb_crd.rs
-          cargo fmt
-          if git diff --quiet -- src/coredb_crd.rs; then
-              echo "Codegen is up to date"
-          else
-              echo "Codegen is stale"
-              git diff src/coredb_crd.rs
-              exit 1
-          fi
->>>>>>> 8f302d4e
   lint:
     name: Run linters
     runs-on: ubuntu-latest
