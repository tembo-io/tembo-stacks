--- conflicted
+++ resolved
@@ -168,7 +168,6 @@
     Multiple(BTreeSet<String>),
 }
 
-<<<<<<< HEAD
 use serde_json::{Error as JsonParsingError, Value};
 
 use serde_json;
@@ -196,9 +195,6 @@
     }
 }
 
-
-=======
->>>>>>> 50282f16
 impl JsonSchema for ConfigValue {
     fn schema_name() -> String {
         "ConfigValue".to_string()
@@ -255,7 +251,6 @@
     }
 }
 
-<<<<<<< HEAD
 // we need a special enum to handle deserializing PgConfig
 // rust wants to map the the serde_json::Value keys to String,
 // but serde_json expects &str
@@ -297,8 +292,6 @@
     }
 }
 
-=======
->>>>>>> 50282f16
 impl<'de> Deserialize<'de> for PgConfig {
     fn deserialize<D>(deserializer: D) -> Result<Self, D::Error>
     where
