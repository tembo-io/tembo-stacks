// Include the #[ignore] macro on slow tests.
// That way, 'cargo test' does not run them by default.
// To run just these tests, use 'cargo test -- --ignored'
// To run all tests, use 'cargo test -- --include-ignored'
//
// https://doc.rust-lang.org/book/ch11-02-running-tests.html
//
// These tests assume there is already kubernetes running and you have a context configured.
// It also assumes that the CRD(s) and operator are already installed for this cluster.
// In this way, it can be used as a conformance test on a target, separate from installation.

#[cfg(test)]
mod test {
    use chrono::{DateTime, SecondsFormat, Utc};
    use controller::{
        apis::coredb_types::CoreDB,
        defaults::{default_resources, default_storage},
        ingress_route_tcp_crd::IngressRouteTCP,
        is_pod_ready,
    };
    use k8s_openapi::{
        api::{
            apps::v1::StatefulSet,
            batch::v1::CronJob,
            core::v1::{
                Container, Namespace, PersistentVolumeClaim, Pod, PodSpec, ResourceRequirements, Secret,
                ServiceAccount,
            },
            rbac::v1::{Role, RoleBinding},
        },
        apiextensions_apiserver::pkg::apis::apiextensions::v1::CustomResourceDefinition,
        apimachinery::pkg::{api::resource::Quantity, apis::meta::v1::ObjectMeta},
    };
    use kube::{
        api::{AttachParams, ListParams, Patch, PatchParams, PostParams},
        runtime::wait::{await_condition, conditions, Condition},
        Api, Client, Config,
    };
    use rand::Rng;
    use std::{collections::BTreeMap, str, thread, time::Duration};
    use tokio::io::AsyncReadExt;

    const API_VERSION: &str = "coredb.io/v1alpha1";
    // Timeout settings while waiting for an event
    const TIMEOUT_SECONDS_START_POD: u64 = 200;
    const TIMEOUT_SECONDS_POD_READY: u64 = 30;
    const TIMEOUT_SECONDS_SECRET_PRESENT: u64 = 30;
    const TIMEOUT_SECONDS_NS_DELETED: u64 = 30;
    const TIMEOUT_SECONDS_COREDB_DELETED: u64 = 45;

    async fn create_test_buddy(pods_api: Api<Pod>, name: String) -> String {
        // Launch a pod we can connect to if we want to
        // run commands inside the cluster.
        let test_pod_name = format!("test-buddy-{}", name);
        let pod = Pod {
            metadata: ObjectMeta {
                name: Some(test_pod_name.clone()),
                ..ObjectMeta::default()
            },
            spec: Some(PodSpec {
                containers: vec![Container {
                    command: Some(vec!["sleep".to_string()]),
                    args: Some(vec!["360".to_string()]),
                    name: "test-connection".to_string(),
                    image: Some("curlimages/curl:latest".to_string()),
                    ..Container::default()
                }],
                restart_policy: Some("Never".to_string()),
                ..PodSpec::default()
            }),
            ..Pod::default()
        };

        let _pod = pods_api.create(&PostParams::default(), &pod).await.unwrap();

        test_pod_name
    }

    async fn run_command_in_container(
        pods_api: Api<Pod>,
        pod_name: String,
        command: Vec<String>,
        container: Option<String>,
    ) -> String {
        let attach_params = AttachParams {
            container: container.clone(),
            tty: false,
            stdin: true,
            stdout: true,
            stderr: true,
            max_stdin_buf_size: Some(1024),
            max_stdout_buf_size: Some(1024),
            max_stderr_buf_size: Some(1024),
        };

        let attach_res = pods_api.exec(pod_name.as_str(), &command, &attach_params).await;
        let mut attached_process = match attach_res {
            Ok(ap) => ap,
            Err(e) => {
                panic!(
                    "Error attaching to pod: {}, container: {:?}, error: {}",
                    pod_name, container, e
                )
            }
        };
        let mut stdout_reader = attached_process.stdout().unwrap();
        let mut result_stdout = String::new();
        stdout_reader.read_to_string(&mut result_stdout).await.unwrap();

        result_stdout
    }

    #[tokio::test]
    #[ignore]
    async fn functional_test_basic_create() {
        // Initialize the Kubernetes client
        let client = kube_client().await;

        // Configurations
        let mut rng = rand::thread_rng();
        let name = &format!("test-coredb-{}", rng.gen_range(0..100000));
        let namespace = "default";
        let kind = "CoreDB";
        let replicas = 1;

        // Create a pod we can use to run commands in the cluster
        let pods: Api<Pod> = Api::namespaced(client.clone(), namespace);
        let test_pod_name = create_test_buddy(pods.clone(), name.to_string()).await;

        // Apply a basic configuration of CoreDB
        println!("Creating CoreDB resource {}", name);
        let test_metric_decr = format!("coredb_integration_test_{}", rng.gen_range(0..100000));
        let coredbs: Api<CoreDB> = Api::namespaced(client.clone(), namespace);
        let coredb_json = serde_json::json!({
            "apiVersion": API_VERSION,
            "kind": kind,
            "metadata": {
                "name": name
            },
            "spec": {
                "replicas": replicas,
                "extensions": [
                    {
                        "name": "postgis_bundle",
                        "description": "PostGIS extension",
                        "locations": [{
                            "enabled": true,
                            "version": "1.1.1",
                            "database": "postgres",
                            "schema": "public"}
                        ]
                    }],
                "metrics": {
                    "enabled": true,
                    "queries": {
                        "test_ns": {
                            "query": "SELECT 10 as my_metric, 'cat' as animal",
                            "master": true,
                            "metrics": [
                              {
                                "my_metric": {
                                  "usage": "GAUGE",
                                  "description": test_metric_decr
                                }
                              },
                              {
                                "animal": {
                                    "usage": "LABEL",
                                    "description": "Animal type"
                                }
                              }
                            ]
                        },
                    }
                }
            }
        });
        let params = PatchParams::apply("coredb-integration-test");
        let patch = Patch::Apply(&coredb_json);
        let coredb_resource = coredbs.patch(name, &params, &patch).await.unwrap();

        // Wait for secret to be created
        let secret_api: Api<Secret> = Api::namespaced(client.clone(), namespace);
        let secret_name = format!("{}-connection", name);
        println!("Waiting for secret to be created: {}", secret_name);
        let establish = await_condition(secret_api.clone(), &secret_name, wait_for_secret());
        let _ = tokio::time::timeout(Duration::from_secs(TIMEOUT_SECONDS_SECRET_PRESENT), establish)
            .await
            .unwrap_or_else(|_| {
                panic!(
                    "Did not find the secret {} present after waiting {} seconds",
                    secret_name, TIMEOUT_SECONDS_SECRET_PRESENT
                )
            });
        println!("Found secret: {}", secret_name);

        // Wait for Pod to be created
        let pod_name = format!("{}-0", name);

        println!("Waiting for pod to be running: {}", pod_name);
        let _check_for_pod = tokio::time::timeout(
            Duration::from_secs(TIMEOUT_SECONDS_START_POD),
            await_condition(pods.clone(), &pod_name, conditions::is_pod_running()),
        )
        .await
        .unwrap_or_else(|_| {
            panic!(
                "Did not find the pod {} to be running after waiting {} seconds",
                pod_name, TIMEOUT_SECONDS_START_POD
            )
        });
        println!("Waiting for pod to be ready: {}", pod_name);
        let _check_for_pod_ready = tokio::time::timeout(
            Duration::from_secs(TIMEOUT_SECONDS_POD_READY),
            await_condition(pods.clone(), &pod_name, is_pod_ready()),
        )
        .await
        .unwrap_or_else(|_| {
            panic!(
                "Did not find the pod {} to be ready after waiting {} seconds",
                pod_name, TIMEOUT_SECONDS_POD_READY
            )
        });
        println!("Found pod ready: {}", pod_name);

        // assert custom queries made it to metric server
        let pods: Api<Pod> = Api::namespaced(client.clone(), namespace);
        let c = vec![
            "wget".to_owned(),
            "-qO-".to_owned(),
            "http://localhost:9187/metrics".to_owned(),
        ];
        thread::sleep(Duration::from_millis(10000));
        let result_stdout = run_command_in_container(
            pods.clone(),
            pod_name.clone(),
            c,
            Some("postgres-exporter".to_string()),
        )
        .await;
        assert!(result_stdout.contains(&test_metric_decr));

        // Assert default storage values are applied to PVC
        let pvc_api: Api<PersistentVolumeClaim> = Api::namespaced(client.clone(), namespace);
        let default_storage: Quantity = default_storage();
        let pvc = pvc_api.get(&format!("data-{}", pod_name)).await.unwrap();
        let storage = pvc.spec.unwrap().resources.unwrap().requests.unwrap();
        let s = storage.get("storage").unwrap().to_owned();
        assert_eq!(default_storage, s);

        // Assert default resource values are applied to postgres container
        let default_resources: ResourceRequirements = default_resources();
        let pg_pod = pods.get(&pod_name).await.unwrap();
        let resources = pg_pod.spec.unwrap().containers[0].clone().resources;
        assert_eq!(default_resources, resources.unwrap());

        // Assert no tables found
        let result = coredb_resource
            .psql("\\dt".to_string(), "postgres".to_string(), client.clone())
            .await
            .unwrap();
        println!("psql out: {}", result.stdout.clone().unwrap());
        assert!(!result.stdout.clone().unwrap().contains("customers"));

        // Create table 'customers'
        let result = coredb_resource
            .psql(
                "
                CREATE TABLE customers (
                   id serial PRIMARY KEY,
                   name VARCHAR(50) NOT NULL,
                   email VARCHAR(50) NOT NULL UNIQUE,
                   created_at TIMESTAMP DEFAULT NOW()
                );
                "
                .to_string(),
                "postgres".to_string(),
                client.clone(),
            )
            .await
            .unwrap();
        println!("{}", result.stdout.clone().unwrap());
        assert!(result.stdout.clone().unwrap().contains("CREATE TABLE"));

        // Assert table 'customers' exists
        let result = coredb_resource
            .psql("\\dt".to_string(), "postgres".to_string(), client.clone())
            .await
            .unwrap();
        println!("{}", result.stdout.clone().unwrap());
        assert!(result.stdout.clone().unwrap().contains("customers"));

        // TODO(ianstanton) we need to properly wait for 'postgis' extension to be created
        thread::sleep(Duration::from_millis(10000));

        // Assert extension 'postgis' was created
        let result = coredb_resource
            .psql(
                "select extname from pg_catalog.pg_extension;".to_string(),
                "postgres".to_string(),
                client.clone(),
            )
            .await
            .unwrap();

        println!("{}", result.stdout.clone().unwrap());
        assert!(result.stdout.clone().unwrap().contains("postgis"));

        // Assert role 'postgres_exporter' was created
        let result = coredb_resource
            .psql(
                "SELECT rolname FROM pg_roles;".to_string(),
                "postgres".to_string(),
                client.clone(),
            )
            .await
            .unwrap();

        assert!(
            result.stdout.clone().unwrap().contains("postgres_exporter"),
            "results must contain postgres_exporter: {}",
            result.stdout.clone().unwrap()
        );

        // Assert we can curl the metrics from the service
        let metrics_service_name = format!("{}-metrics", name);
        let command = vec![
            String::from("curl"),
            format!("http://{metrics_service_name}/metrics"),
        ];
        let result_stdout =
            run_command_in_container(pods.clone(), test_pod_name.clone(), command, None).await;
        assert!(result_stdout.contains("pg_up 1"));
        println!("Found metrics when curling the metrics service");

        // Assert we can drop an extension after its been created
        let coredb_json = serde_json::json!({
            "apiVersion": API_VERSION,
            "kind": kind,
            "metadata": {
                "name": name
            },
            "spec": {
                "replicas": replicas,
                "extensions": [
                    {
                        "name": "postgis_bundle",
                        "description": "PostGIS extension",
                        "locations": [{
                            "enabled": false,
                            "version": "1.1.1",
                            "database": "postgres",
                            "schema": "public"}
                        ]
                    }]
            }
        });

        // Apply crd with extension disabled
        let params = PatchParams::apply("coredb-integration-test");
        let patch = Patch::Apply(&coredb_json);
        let coredb_resource = coredbs.patch(name, &params, &patch).await.unwrap();

        // give it time to drop
        thread::sleep(Duration::from_millis(5000));

        // Assert extension no longer created
        let result = coredb_resource
            .psql(
                "select extname from pg_catalog.pg_extension;".to_string(),
                "postgres".to_string(),
                client.clone(),
            )
            .await
            .unwrap();

        // assert does not contain postgis
        assert!(
            !result.stdout.clone().unwrap().contains("postgis"),
            "results should not contain postgis: {}",
            result.stdout.clone().unwrap()
        );

        // assert extensions made it into the status
        let spec = coredbs.get(name).await.expect("spec not found");
        let status = spec.status.expect("no status on coredb");
        let extensions = status.extensions;
<<<<<<< HEAD
        assert!(extensions.clone().expect("expected extensions").len() > 0);
        let extension = extensions.expect("expected extensions")[0].clone();
        assert_eq!(extension.name, "postgis");
        assert_eq!(
            extension.description.expect("expected descriptions"),
            "PostGIS extension"
        );
=======
        assert!(!extensions.clone().expect("expected extensions").is_empty());
        assert!(!extensions.expect("expected extensions")[0].description.is_empty());
>>>>>>> 50282f16

        // Change size of a PVC
        let coredb_json = serde_json::json!({
            "apiVersion": API_VERSION,
            "kind": kind,
            "metadata": {
                "name": name
            },
            "spec": {
                "pkglibdirStorage": "2Gi",
                "sharedirStorage" : "2Gi",
            }
        });
        let params = PatchParams::apply("coredb-integration-test");
        let patch = Patch::Apply(&coredb_json);
        let _ = coredbs.patch(name, &params, &patch).await.unwrap();
        thread::sleep(Duration::from_millis(10000));
        let pvc = pvc_api.get(&format!("pkglibdir-{}", pod_name)).await.unwrap();
        // checking that the request is set, but its not the status
        // https://github.com/rancher/local-path-provisioner/issues/323
        let storage = pvc.spec.unwrap().resources.unwrap().requests.unwrap();
        let s = storage.get("storage").unwrap().to_owned();
        assert_eq!(Quantity("2Gi".to_owned()), s);

        // Update the coredb resource to add rbac
        let coredb_json = serde_json::json!({
            "apiVersion": API_VERSION,
            "kind": kind,
            "metadata": {
                "name": name
            },
            "spec": {
                "serviceAccountTemplate": {
                    "metadata": {
                        "annotations": {
                            "eks.amazonaws.com/role-arn": "arn:aws:iam::012345678901:role/cdb-test-iam"
                        }
                    }
                }
            }
        });

        // apply CRD with serviceAccountTemplate set
        let params = PatchParams::apply("coredb-integration-test");
        let patch = Patch::Apply(&coredb_json);
        let _coredb_resource = coredbs.patch(name, &params, &patch).await.unwrap();

        // give it some time 500ms
        thread::sleep(Duration::from_millis(5000));

        // Assert that the service account exists
        let sa_api: Api<ServiceAccount> = Api::namespaced(client.clone(), namespace);
        let sa_name = format!("{}-sa", name);
        let sa = sa_api.get(&sa_name).await.unwrap();

        // Check if the service account is set correctly
        assert_eq!(sa.metadata.name.unwrap(), sa_name);

        // Check if the annotation is set correctly
        assert_eq!(
            sa.metadata.annotations.unwrap().get("eks.amazonaws.com/role-arn"),
            Some(&"arn:aws:iam::012345678901:role/cdb-test-iam".to_string())
        );

        // Assert that the role exists
        let role_api: Api<Role> = Api::namespaced(client.clone(), namespace);
        let role_name = format!("{}-role", name);
        let role = role_api.get(&role_name).await.unwrap();
        assert_eq!(role.metadata.name.unwrap(), role_name);

        // Assert that the role binding exists
        let rb_api: Api<RoleBinding> = Api::namespaced(client.clone(), namespace);
        let rb_name = format!("{}-role-binding", name);
        let role_binding = rb_api.get(&rb_name).await.unwrap();
        assert_eq!(role_binding.metadata.name.unwrap(), rb_name);

        // Get the StatefulSet
        let stateful_sets_api: Api<StatefulSet> = Api::namespaced(client.clone(), namespace);
        let stateful_set_name = name.to_string();
        let stateful_set = stateful_sets_api.get(&stateful_set_name).await.unwrap();

        //println!("stateful_set: {:#?}", stateful_set_name);

        // Assert that the StatefulSet has the correct service account
        let stateful_set_service_account_name = stateful_set
            .spec
            .as_ref()
            .unwrap()
            .template
            .spec
            .as_ref()
            .unwrap()
            .service_account_name
            .as_ref();
        assert_eq!(stateful_set_service_account_name, Some(&sa_name));

        // Restart the StatefulSet to apply updates to the running pod
        let mut stateful_set_updated = stateful_set.clone();
        stateful_set_updated
            .spec
            .as_mut()
            .unwrap()
            .template
            .metadata
            .as_mut()
            .unwrap()
            .annotations
            .get_or_insert_with(BTreeMap::new)
            .insert(
                "kubectl.kubernetes.io/restartedAt".to_string(),
                Utc::now().to_rfc3339_opts(SecondsFormat::Secs, true),
            );

        let params = PatchParams::default();
        let patch = Patch::Merge(&stateful_set_updated);
        let _stateful_set_patched = stateful_sets_api
            .patch(&stateful_set_name, &params, &patch)
            .await
            .unwrap();

        // Wait for the pod to restart
        let pods_api: Api<Pod> = Api::namespaced(client.clone(), namespace);
        let lp = ListParams::default().labels(format!("statefulset={}", stateful_set_name).as_str());

        //let restart_time = Utc::now().to_rfc3339_opts(SecondsFormat::Secs, true);
        let restart_time = Utc::now().to_rfc3339_opts(SecondsFormat::Secs, true).to_string();

        loop {
            let pods = pods_api.list(&lp).await.unwrap();

            let all_pods_ready_and_restarted = pods.iter().all(|pod| {
                let pod_restart_time = pod
                    .metadata
                    .annotations
                    .as_ref()
                    .and_then(|annotations| annotations.get("kubectl.kubernetes.io/restartedAt"))
                    .and_then(|s| DateTime::parse_from_rfc3339(s).ok())
                    .map(|dt| dt.with_timezone(&Utc)) // Convert to DateTime<Utc>
                    .unwrap_or_else(Utc::now);
                let restart_time_as_datetime = DateTime::parse_from_rfc3339(&restart_time)
                    .unwrap()
                    .with_timezone(&Utc);
                pod_restart_time > restart_time_as_datetime
                    && pod
                        .status
                        .as_ref()
                        .and_then(|status| status.container_statuses.as_ref())
                        .map(|container_statuses| container_statuses.iter().all(|cs| cs.ready))
                        .unwrap_or(false)
            });

            if all_pods_ready_and_restarted {
                break;
            }

            thread::sleep(Duration::from_secs(15));
        }

        // Check the pods service account
        //let all_pods = pods_api.list(&ListParams::default()).await.unwrap();
        //println!("All pods in the namespace: {:?}", all_pods);

        let pods = pods_api.list(&lp).await.unwrap();
        let pod = match pods.iter().next() {
            Some(pod) => pod,
            None => {
                println!("Expected label: {}", format!("statefulset={}", stateful_set_name));
                panic!("No matching pods found")
            }
        };

        let pod_service_account_name = pod.spec.as_ref().unwrap().service_account_name.as_ref();
        assert_eq!(pod_service_account_name, Some(&sa_name));

        // Update the coredb resource to add backups
        let coredb_json = serde_json::json!({
            "apiVersion": API_VERSION,
            "kind": kind,
            "metadata": {
                "name": name
            },
            "spec": {
                "backup": {
                    "destinationPath": "s3://test-bucket/coredb/test-org/test-db",
                    "encryption": "AES256",
                    "retentionPolicy": "30",
                    "schedule": "0 0 * * *",
                }
            }
        });

        // apply CRD with serviceAccountTemplate set
        let params = PatchParams::apply("coredb-integration-test");
        let patch = Patch::Apply(&coredb_json);
        let _coredb_resource = coredbs.patch(name, &params, &patch).await.unwrap();

        // give it some time 500ms
        thread::sleep(Duration::from_millis(5000));

        // assert that the destinationPath is set in the sts env
        let stateful_sets_api: Api<StatefulSet> = Api::namespaced(client.clone(), namespace);
        let stateful_set_name = name.to_string();
        let stateful_set = stateful_sets_api.get(&stateful_set_name).await.unwrap();

        // Extract the environment variables from the StatefulSet
        if let Some(container) = stateful_set
            .spec
            .as_ref()
            .unwrap()
            .template
            .spec
            .as_ref()
            .and_then(|s| s.containers.get(0))
        {
            if let Some(env) = container.env.as_ref() {
                let destination_path_env = env
                    .iter()
                    .find(|e| e.name == "WALG_S3_PREFIX")
                    .and_then(|e| e.value.clone());
                let walg_s3_sse_env = env
                    .iter()
                    .find(|e| e.name == "WALG_S3_SSE")
                    .and_then(|e| e.value.clone());

                assert_eq!(
                    destination_path_env,
                    Some(String::from("s3://test-bucket/coredb/test-org/test-db"))
                );
                assert_eq!(walg_s3_sse_env, Some(String::from("AES256")));
            } else {
                panic!("No environment variables found in the StatefulSet's container");
            }
        } else {
            panic!("No container found in the StatefulSet's template spec");
        }

        // Assert that the CronJob was created and the schedule is set
        let cron_jobs_api: Api<CronJob> = Api::namespaced(client.clone(), namespace);
        let cron_job_name = format!("{}-daily", name);
        let cron_job = cron_jobs_api.get(&cron_job_name).await.unwrap();

        assert_eq!(
            cron_job.spec.as_ref().unwrap().schedule,
            String::from("0 0 * * *")
        );
    }

    #[tokio::test]
    #[ignore]
    async fn function_test_skip_reconciliation() {
        // Initialize the Kubernetes client
        let client = kube_client().await;

        // Configurations
        let mut rng = rand::thread_rng();
        let name = &format!("test-coredb-{}", rng.gen_range(0..100000));
        let namespace = "default";
        let kind = "CoreDB";
        let replicas = 1;

        // Create a pod we can use to run commands in the cluster
        let pods: Api<Pod> = Api::namespaced(client.clone(), namespace);

        // Apply a basic configuration of CoreDB
        println!("Creating CoreDB resource {}", name);
        let coredbs: Api<CoreDB> = Api::namespaced(client.clone(), namespace);
        let coredb_json = serde_json::json!({
            "apiVersion": API_VERSION,
            "kind": kind,
            "metadata": {
                "name": name,
                "annotations": {
                    "coredbs.coredb.io/watch": "false"
                }
            },
            "spec": {
                "replicas": replicas,
            }
        });
        let params = PatchParams::apply("coredb-integration-test-skip-reconciliation");
        let patch = Patch::Apply(&coredb_json);
        let _coredb_resource = coredbs.patch(name, &params, &patch).await.unwrap();

        // Wait for the pod to be created (it shouldn't be created)
        thread::sleep(Duration::from_millis(5000));

        // Assert that the CoreDB object contains the correct annotation
        let coredb = coredbs.get(name).await.unwrap();
        let annotations = coredb.metadata.annotations.as_ref().unwrap();
        assert_eq!(
            annotations.get("coredbs.coredb.io/watch"),
            Some(&String::from("false"))
        );

        // Assert that the pod was not created
        let expected_pod_name = format!("{}-{}", name, 0);
        let pod = pods.get(&expected_pod_name).await;
        assert!(pod.is_err());
    }

    #[tokio::test]
    #[ignore]
    async fn functional_test_delete_namespace() {
        // Initialize the Kubernetes client
        let client = kube_client().await;
        let mut rng = rand::thread_rng();
        let name = &format!("test-coredb-{}", rng.gen_range(0..100000));
        let namespace = name;

        // Create namespace
        let ns_api: Api<Namespace> = Api::all(client.clone());
        let params = PatchParams::apply("coredb-integration-test").force();
        let ns = serde_json::json!({
            "apiVersion": "v1",
            "kind": "Namespace",
            "metadata": {
                "name": format!("{}", namespace),
            }
        });
        ns_api
            .patch(namespace, &params, &Patch::Apply(&ns))
            .await
            .unwrap();

        // Create coredb
        println!("Creating CoreDB resource {}", name);
        let coredbs: Api<CoreDB> = Api::namespaced(client.clone(), namespace);
        let coredb_json = serde_json::json!({
            "apiVersion": API_VERSION,
            "kind": "CoreDB",
            "metadata": {
                "name": name
            },
            "spec": {
                "replicas": 1,
                "extensions": [
                    {
                        "name": "postgis_bundle",
                        "description": "PostGIS extension",
                        "locations": [{
                            "enabled": false,
                            "version": "1.1.1",
                            "database": "postgres",
                            "schema": "public"}
                        ]
                    }]
            }
        });
        let params = PatchParams::apply("coredb-integration-test");
        let patch = Patch::Apply(&coredb_json);
        coredbs.patch(name, &params, &patch).await.unwrap();

        // Assert coredb is running
        let pod_name = format!("{}-0", name);
        let pods: Api<Pod> = Api::namespaced(client.clone(), namespace);
        println!("Waiting for pod to be running: {}", pod_name);
        let _check_for_pod = tokio::time::timeout(
            Duration::from_secs(TIMEOUT_SECONDS_START_POD),
            await_condition(pods.clone(), &pod_name, conditions::is_pod_running()),
        )
        .await
        .unwrap_or_else(|_| {
            panic!(
                "Did not find the pod {} to be running after waiting {} seconds",
                pod_name, TIMEOUT_SECONDS_START_POD
            )
        });
        println!("Waiting for pod to be ready: {}", pod_name);
        let _check_for_pod_ready = tokio::time::timeout(
            Duration::from_secs(TIMEOUT_SECONDS_POD_READY),
            await_condition(pods.clone(), &pod_name, is_pod_ready()),
        )
        .await
        .unwrap_or_else(|_| {
            panic!(
                "Did not find the pod {} to be ready after waiting {} seconds",
                pod_name, TIMEOUT_SECONDS_POD_READY
            )
        });
        println!("Found pod ready: {}", pod_name);

        // Delete namespace
        ns_api.delete(namespace, &Default::default()).await.unwrap();

        // Assert coredb has been deleted
        // TODO(ianstanton) This doesn't assert the object is gone for good. Tried implementing something
        //  similar to the loop used in namespace delete assertion, but received a comparison error.
        println!("Waiting for CoreDB to be deleted: {}", &name);
        let _assert_coredb_deleted = tokio::time::timeout(
            Duration::from_secs(TIMEOUT_SECONDS_COREDB_DELETED),
            await_condition(coredbs.clone(), name, conditions::is_deleted("")),
        )
        .await
        .unwrap_or_else(|_| {
            panic!(
                "CoreDB {} was not deleted after waiting {} seconds",
                name, TIMEOUT_SECONDS_COREDB_DELETED
            )
        });

        // Assert namespace has been deleted
        println!("Waiting for namespace to be deleted: {}", &namespace);
        tokio::time::timeout(Duration::from_secs(TIMEOUT_SECONDS_NS_DELETED), async move {
            loop {
                let get_ns = ns_api.get_opt(namespace).await.unwrap();
                if get_ns.is_none() {
                    break;
                }
            }
        })
        .await
        .unwrap_or_else(|_| {
            panic!(
                "Namespace {} was not deleted after waiting {} seconds",
                namespace, TIMEOUT_SECONDS_NS_DELETED
            )
        });
    }

    #[tokio::test]
    #[ignore]
    async fn test_stop_instance() {
        // Initialize the Kubernetes client
        let client = kube_client().await;

        // Configurations
        let mut rng = rand::thread_rng();
        let name = &format!("test-stop-coredb-{}", rng.gen_range(0..100000));
        let namespace = "default";
        let kind = "CoreDB";

        // Create a pod we can use to run commands in the cluster
        let pods: Api<Pod> = Api::namespaced(client.clone(), namespace);
        // let test_pod_name = create_test_buddy(pods.clone(), name.to_string()).await;

        // Apply a basic configuration of CoreDB
        println!("Creating CoreDB resource {}", name);
        let coredbs: Api<CoreDB> = Api::namespaced(client.clone(), namespace);
        let coredb_json = serde_json::json!({
            "apiVersion": API_VERSION,
            "kind": kind,
            "metadata": {
                "name": name
            },
            "spec": {
                "stop": false
            }
        });
        let params = PatchParams::apply("coredb-integration-test");
        let patch = Patch::Apply(&coredb_json);
        let coredb_resource = coredbs.patch(name, &params, &patch).await.unwrap();

        // Wait for secret to be created
        let secret_api: Api<Secret> = Api::namespaced(client.clone(), namespace);
        let secret_name = format!("{}-connection", name);
        println!("Waiting for secret to be created: {}", secret_name);
        let establish = await_condition(secret_api.clone(), &secret_name, wait_for_secret());
        let _ = tokio::time::timeout(Duration::from_secs(TIMEOUT_SECONDS_SECRET_PRESENT), establish)
            .await
            .unwrap_or_else(|_| {
                panic!(
                    "Did not find the secret {} present after waiting {} seconds",
                    secret_name, TIMEOUT_SECONDS_SECRET_PRESENT
                )
            });
        println!("Found secret: {}", secret_name);

        // Wait for Pod to be created
        let pod_name = format!("{}-0", name);

        println!("Waiting for pod to be running: {}", pod_name);
        let _check_for_pod = tokio::time::timeout(
            Duration::from_secs(TIMEOUT_SECONDS_START_POD),
            await_condition(pods.clone(), &pod_name, conditions::is_pod_running()),
        )
        .await
        .unwrap_or_else(|_| {
            panic!(
                "Did not find the pod {} to be running after waiting {} seconds",
                pod_name, TIMEOUT_SECONDS_START_POD
            )
        });
        println!("Waiting for pod to be ready: {}", pod_name);
        let _check_for_pod_ready = tokio::time::timeout(
            Duration::from_secs(TIMEOUT_SECONDS_POD_READY),
            await_condition(pods.clone(), &pod_name, is_pod_ready()),
        )
        .await
        .unwrap_or_else(|_| {
            panic!(
                "Did not find the pod {} to be ready after waiting {} seconds",
                pod_name, TIMEOUT_SECONDS_POD_READY
            )
        });
        println!("Found pod ready: {}", pod_name);

        // Assert default resource values are applied to postgres container
        let default_resources: ResourceRequirements = default_resources();
        let pg_pod = pods.get(&pod_name).await.unwrap();
        let resources = pg_pod.spec.unwrap().containers[0].clone().resources;
        assert_eq!(default_resources, resources.unwrap());

        // Assert no tables found
        let result = coredb_resource
            .psql("\\dt".to_string(), "postgres".to_string(), client.clone())
            .await
            .unwrap();
        println!("{}", result.stderr.clone().unwrap());
        assert!(result
            .stderr
            .clone()
            .unwrap()
            .contains("Did not find any relations."));

        // Create a table
        let result = coredb_resource
            .psql(
                "
                CREATE TABLE stop_test (
                   id serial PRIMARY KEY,
                   created_at TIMESTAMP DEFAULT NOW()
                );
                "
                .to_string(),
                "postgres".to_string(),
                client.clone(),
            )
            .await
            .unwrap();
        println!("{}", result.stdout.clone().unwrap());
        assert!(result.stdout.clone().unwrap().contains("CREATE TABLE"));

        // Assert table exists
        let result = coredb_resource
            .psql("\\dt".to_string(), "postgres".to_string(), client.clone())
            .await
            .unwrap();
        println!("{}", result.stdout.clone().unwrap());
        assert!(result.stdout.clone().unwrap().contains("stop_test"));

        thread::sleep(Duration::from_millis(5000));

        // stop the instance
        let coredb_json = serde_json::json!({
            "apiVersion": API_VERSION,
            "kind": kind,
            "metadata": {
                "name": name
            },
            "spec": {
                "stop": true,
            }
        });

        // Apply crd with stop flag enabled
        let params = PatchParams::apply("coredb-integration-test");
        let patch = Patch::Apply(&coredb_json);
        let coredb_resource = coredbs.patch(name, &params, &patch).await.unwrap();

        // give it time to stop
        thread::sleep(Duration::from_millis(8000));

        // pod must not be ready
        let res = coredb_resource.primary_pod(client.clone()).await;
        assert!(res.is_err());

        // start again
        let coredb_json = serde_json::json!({
            "apiVersion": API_VERSION,
            "kind": kind,
            "metadata": {
                "name": name
            },
            "spec": {
                "stop": false,
            }
        });
        // Apply with stop flag disabled
        let params = PatchParams::apply("coredb-integration-test");
        let patch = Patch::Apply(&coredb_json);
        let coredb_resource = coredbs.patch(name, &params, &patch).await.unwrap();

        // give it time to start
        println!("Waiting for pod to be running: {}", pod_name);
        let check_for_pod = tokio::time::timeout(
            Duration::from_secs(TIMEOUT_SECONDS_START_POD),
            await_condition(pods.clone(), &pod_name, conditions::is_pod_running()),
        );
        assert!(check_for_pod.await.is_ok());
        // assert table still exist
        let result = coredb_resource
            .psql("\\dt".to_string(), "postgres".to_string(), client.clone())
            .await
            .unwrap();
        println!("{}", result.stdout.clone().unwrap());
        assert!(result.stdout.unwrap().contains("stop_test"));
    }

    #[tokio::test]
    #[ignore]
    async fn functional_test_ingress_route_tcp() {
        // Initialize the Kubernetes client
        let client = kube_client().await;

        // Configurations
        let mut rng = rand::thread_rng();
        let name = &format!("ing-test-coredb-{}", rng.gen_range(0..100000));
        let namespace = "default";
        let kind = "CoreDB";
        let replicas = 1;

        // Create a pod we can use to run commands in the cluster
        let pods: Api<Pod> = Api::namespaced(client.clone(), namespace);

        // Apply a basic configuration of CoreDB
        println!("Creating CoreDB resource {}", name);
        let _test_metric_decr = format!("coredb_integration_test_{}", rng.gen_range(0..100000));
        let coredbs: Api<CoreDB> = Api::namespaced(client.clone(), namespace);
        let coredb_json = serde_json::json!({
            "apiVersion": API_VERSION,
            "kind": kind,
            "metadata": {
                "name": name
            },
            "spec": {
                "replicas": replicas,
            }
        });
        let params = PatchParams::apply("functional-test-ingress-route-tcp");
        let patch = Patch::Apply(&coredb_json);
        let _coredb_resource = coredbs.patch(name, &params, &patch).await.unwrap();

        // Wait for Pod to be created
        let pod_name = format!("{}-0", name);
        let _check_for_pod = tokio::time::timeout(
            Duration::from_secs(TIMEOUT_SECONDS_START_POD),
            await_condition(pods.clone(), &pod_name, conditions::is_pod_running()),
        )
        .await
        .unwrap_or_else(|_| {
            panic!(
                "Did not find the pod {} to be running after waiting {} seconds",
                pod_name, TIMEOUT_SECONDS_START_POD
            )
        });

        let ing_route_tcp_name = format!("{}-rw-0", name);
        let ingress_route_tcp_api: Api<IngressRouteTCP> = Api::namespaced(client, namespace);
        // Get the ingress route tcp
        let ing_route_tcp = ingress_route_tcp_api
            .get(&ing_route_tcp_name)
            .await
            .unwrap_or_else(|_| panic!("Expected to find ingress route TCP {}", ing_route_tcp_name));
        let service_name = ing_route_tcp.spec.routes[0]
            .services
            .clone()
            .expect("Ingress route has no services")[0]
            .name
            .clone();
        // Assert the ingress route tcp service points to coredb service
        // The coredb service is named the same as the coredb resource
        assert_eq!(&service_name, name);
    }

    #[tokio::test]
    #[ignore]
    async fn functional_test_ingress_route_tcp_adopt_existing_ing_route_tcp() {
        // Initialize the Kubernetes client
        let client = kube_client().await;

        // Configurations
        let mut rng = rand::thread_rng();
        let name = &format!("ing-test-coredb-{}", rng.gen_range(0..100000));
        let namespace = "default";
        let kind = "CoreDB";
        let replicas = 1;

        // Create an ingress route tcp to be adopted
        let ing = serde_json::json!({
            "apiVersion": "traefik.containo.us/v1alpha1",
            "kind": "IngressRouteTCP",
            "metadata": {
                "name": name,
                "namespace": "default",
            },
            "spec": {
                "entryPoints": ["postgresql"],
                "routes": [
                    {
                        "match": format!("HostSNI(`{name}.localhost`)"),
                        "services": [
                            {
                                "name": format!("{name}"),
                                "port": 5432,
                            },
                        ],
                    },
                ],
                "tls": {
                    "passthrough": true,
                },
            },
        });

        let ingress_route_tcp_api: Api<IngressRouteTCP> = Api::namespaced(client.clone(), namespace);
        let params = PatchParams::apply("functional-test-ingress-route-tcp");
        let _o = ingress_route_tcp_api
            .patch(name, &params, &Patch::Apply(&ing))
            .await
            .unwrap();

        // Create a pod we can use to run commands in the cluster
        let pods: Api<Pod> = Api::namespaced(client.clone(), namespace);

        // Apply a basic configuration of CoreDB
        println!("Creating CoreDB resource {}", &name);
        let _test_metric_decr = format!("coredb_integration_test_{}", rng.gen_range(0..100000));
        let coredbs: Api<CoreDB> = Api::namespaced(client.clone(), namespace);
        let coredb_json = serde_json::json!({
            "apiVersion": API_VERSION,
            "kind": kind,
            "metadata": {
                "name": name
            },
            "spec": {
                "replicas": replicas,
            }
        });
        let patch = Patch::Apply(&coredb_json);
        let _coredb_resource = coredbs.patch(name, &params, &patch).await.unwrap();

        // Wait for Pod to be created
        let pod_name = format!("{}-0", name);
        let _check_for_pod = tokio::time::timeout(
            Duration::from_secs(TIMEOUT_SECONDS_START_POD),
            await_condition(pods.clone(), &pod_name, conditions::is_pod_running()),
        )
        .await
        .unwrap_or_else(|_| {
            panic!(
                "Did not find the pod {} to be running after waiting {} seconds",
                pod_name, TIMEOUT_SECONDS_START_POD
            )
        });

        // This TCP route should not exist, because instead we adopted the existing one
        let ing_route_tcp_name = format!("{}-rw-0", name);
        // Get the ingress route tcp
        let get_result = ingress_route_tcp_api.get(&ing_route_tcp_name).await;
        assert!(
            get_result.is_err(),
            "Expected to not find ingress route TCP with name {}",
            ing_route_tcp_name
        );

        // This TCP route is the one we adopted
        let _get_result = ingress_route_tcp_api
            .get(name)
            .await
            .unwrap_or_else(|_| panic!("Expected to find ingress route TCP {}", name));
    }

    #[tokio::test]
    #[ignore]
    async fn functional_test_ingress_route_tcp_adopt_existing_ing_route_tcp_and_fix_service() {
        // Initialize the Kubernetes client
        let client = kube_client().await;

        // Configurations
        let mut rng = rand::thread_rng();
        let name = &format!("ing-test-coredb-{}", rng.gen_range(0..100000));
        let namespace = "default";
        let kind = "CoreDB";
        let replicas = 1;

        // Create an ingress route tcp to be adopted
        let ing = serde_json::json!({
            "apiVersion": "traefik.containo.us/v1alpha1",
            "kind": "IngressRouteTCP",
            "metadata": {
                "name": name,
                "namespace": "default",
            },
            "spec": {
                "entryPoints": ["postgresql"],
                "routes": [
                    {
                        "match": format!("HostSNI(`{name}.localhost`)"),
                        "services": [
                            {
                                "name": "incorrect-service-name",
                                "port": 1234,
                            },
                        ],
                    },
                ],
                "tls": {
                    "passthrough": true,
                },
            },
        });

        let ingress_route_tcp_api: Api<IngressRouteTCP> = Api::namespaced(client.clone(), namespace);
        let params = PatchParams::apply("functional-test-ingress-route-tcp");
        let _o = ingress_route_tcp_api
            .patch(name, &params, &Patch::Apply(&ing))
            .await
            .unwrap();

        // Create a pod we can use to run commands in the cluster
        let pods: Api<Pod> = Api::namespaced(client.clone(), namespace);

        // Apply a basic configuration of CoreDB
        println!("Creating CoreDB resource {}", &name);
        let _test_metric_decr = format!("coredb_integration_test_{}", rng.gen_range(0..100000));
        let coredbs: Api<CoreDB> = Api::namespaced(client.clone(), namespace);
        let coredb_json = serde_json::json!({
            "apiVersion": API_VERSION,
            "kind": kind,
            "metadata": {
                "name": name
            },
            "spec": {
                "replicas": replicas,
            }
        });
        let patch = Patch::Apply(&coredb_json);
        let _coredb_resource = coredbs.patch(name, &params, &patch).await.unwrap();

        // Wait for Pod to be created
        let pod_name = format!("{}-0", name);
        let _check_for_pod = tokio::time::timeout(
            Duration::from_secs(TIMEOUT_SECONDS_START_POD),
            await_condition(pods.clone(), &pod_name, conditions::is_pod_running()),
        )
        .await
        .unwrap_or_else(|_| {
            panic!(
                "Did not find the pod {} to be running after waiting {} seconds",
                pod_name, TIMEOUT_SECONDS_START_POD
            )
        });

        // This TCP route is the one we adopted
        let ingress_route_tcp = ingress_route_tcp_api
            .get(name)
            .await
            .unwrap_or_else(|_| panic!("Expected to find ingress route TCP {}", name));

        let service_name = ingress_route_tcp.spec.routes[0]
            .services
            .clone()
            .expect("Ingress route has no services")[0]
            .name
            .clone();
        assert_eq!(&service_name, name);
    }

    #[tokio::test]
    #[ignore]
    async fn functional_test_ingress_route_tcp_adopt_existing_and_dont_break_domain_name() {
        // Initialize the Kubernetes client
        let client = kube_client().await;

        // Configurations
        let mut rng = rand::thread_rng();
        let name = &format!("ing-test-coredb-{}", rng.gen_range(0..100000));
        let namespace = "default";
        let kind = "CoreDB";
        let replicas = 1;

        let old_matcher = format!("HostSNI(`{name}.other-host`)");
        // Create an ingress route tcp to be adopted
        let ing = serde_json::json!({
            "apiVersion": "traefik.containo.us/v1alpha1",
            "kind": "IngressRouteTCP",
            "metadata": {
                "name": name,
                "namespace": "default",
            },
            "spec": {
                "entryPoints": ["postgresql"],
                "routes": [
                    {
                        "match": old_matcher,
                        "services": [
                            {
                                "name": "incorrect-service-name",
                                "port": 1234,
                            },
                        ],
                    },
                ],
                "tls": {
                    "passthrough": true,
                },
            },
        });

        let ingress_route_tcp_api: Api<IngressRouteTCP> = Api::namespaced(client.clone(), namespace);
        let params = PatchParams::apply("functional-test-ingress-route-tcp");
        let _o = ingress_route_tcp_api
            .patch(name, &params, &Patch::Apply(&ing))
            .await
            .unwrap();

        // Create a pod we can use to run commands in the cluster
        let pods: Api<Pod> = Api::namespaced(client.clone(), namespace);

        // Apply a basic configuration of CoreDB
        println!("Creating CoreDB resource {}", &name);
        let _test_metric_decr = format!("coredb_integration_test_{}", rng.gen_range(0..100000));
        let coredbs: Api<CoreDB> = Api::namespaced(client.clone(), namespace);
        let coredb_json = serde_json::json!({
            "apiVersion": API_VERSION,
            "kind": kind,
            "metadata": {
                "name": name
            },
            "spec": {
                "replicas": replicas,
            }
        });
        let patch = Patch::Apply(&coredb_json);
        let _coredb_resource = coredbs.patch(name, &params, &patch).await.unwrap();

        // Wait for Pod to be created
        let pod_name = format!("{}-0", name);
        let _check_for_pod = tokio::time::timeout(
            Duration::from_secs(TIMEOUT_SECONDS_START_POD),
            await_condition(pods.clone(), &pod_name, conditions::is_pod_running()),
        )
        .await
        .unwrap_or_else(|_| {
            panic!(
                "Did not find the pod {} to be running after waiting {} seconds",
                pod_name, TIMEOUT_SECONDS_START_POD
            )
        });

        // This TCP route is the one we adopted
        let ingress_route_tcp = ingress_route_tcp_api
            .get(name)
            .await
            .unwrap_or_else(|_| panic!("Expected to find ingress route TCP {}", name));

        let actual_matcher_adopted_route = ingress_route_tcp.spec.routes[0].r#match.clone();
        assert_eq!(actual_matcher_adopted_route, old_matcher);

        let new_matcher = format!("HostSNI(`{name}.localhost`)");
        // This TCP route is the new one
        let ing_route_tcp_name = format!("{}-rw-0", name);
        let ingress_route_tcp = ingress_route_tcp_api
            .get(ing_route_tcp_name.as_str())
            .await
            .unwrap_or_else(|_| panic!("Expected to find ingress route TCP {}", name));

        let actual_matcher_new_route = ingress_route_tcp.spec.routes[0].r#match.clone();
        assert_eq!(actual_matcher_new_route, new_matcher);
    }

    async fn kube_client() -> Client {
        // Get the name of the currently selected namespace
        let kube_config = Config::infer()
            .await
            .expect("Please configure your Kubernetes context.");
        let selected_namespace = &kube_config.default_namespace;

        // Initialize the Kubernetes client
        let client = Client::try_from(kube_config.clone()).expect("Failed to initialize Kubernetes client");

        // Next, check that the currently selected namespace is labeled
        // to allow the running of tests.

        // List the namespaces with the specified labels
        let namespaces: Api<Namespace> = Api::all(client.clone());
        let namespace = namespaces.get(selected_namespace).await.unwrap();
        let labels = namespace.metadata.labels.unwrap();
        assert!(
            labels.contains_key("safe-to-run-coredb-tests"),
            "expected to find label 'safe-to-run-coredb-tests'"
        );
        assert_eq!(
            labels["safe-to-run-coredb-tests"], "true",
            "expected to find label 'safe-to-run-coredb-tests' with value 'true'"
        );

        // Check that the CRD is installed
        let custom_resource_definitions: Api<CustomResourceDefinition> = Api::all(client.clone());

        let _check_for_crd = tokio::time::timeout(
            Duration::from_secs(2),
            await_condition(
                custom_resource_definitions,
                "coredbs.coredb.io",
                conditions::is_crd_established(),
            ),
        )
        .await
        .expect("Custom Resource Definition for CoreDB was not found.");

        client
    }

    fn wait_for_secret() -> impl Condition<Secret> {
        |obj: Option<&Secret>| {
            if let Some(secret) = &obj {
                if let Some(t) = &secret.type_ {
                    return t == "Opaque";
                }
            }
            false
        }
    }
}<|MERGE_RESOLUTION|>--- conflicted
+++ resolved
@@ -385,7 +385,6 @@
         let spec = coredbs.get(name).await.expect("spec not found");
         let status = spec.status.expect("no status on coredb");
         let extensions = status.extensions;
-<<<<<<< HEAD
         assert!(extensions.clone().expect("expected extensions").len() > 0);
         let extension = extensions.expect("expected extensions")[0].clone();
         assert_eq!(extension.name, "postgis");
@@ -393,10 +392,6 @@
             extension.description.expect("expected descriptions"),
             "PostGIS extension"
         );
-=======
-        assert!(!extensions.clone().expect("expected extensions").is_empty());
-        assert!(!extensions.expect("expected extensions")[0].description.is_empty());
->>>>>>> 50282f16
 
         // Change size of a PVC
         let coredb_json = serde_json::json!({
