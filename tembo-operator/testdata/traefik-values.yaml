image:
<<<<<<< HEAD
  tag: v3.0.0-beta3
=======
  # This should exactly match the CRD version until
  # Traefik v3 is released, because CRD is subject
  # to breaking changes until it's released.
  tag: v3.0.0-beta2
>>>>>>> 4714f221
logs:
  general:
    level: DEBUG
  access:
    enabled: true
service:
  type: NodePort
additionalArguments:
  - "--entryPoints.postgresql.address=:5432/tcp"
  - "--providers.kubernetesCRD.allowEmptyServices=true"
  - "--api=true"
  - "--api.insecure=true"
  - "--api.debug=true"
ports:
  postgresql:
    expose: true
    port: 5432
    exposedPort: 5432
    nodePort: 32432
    protocol: TCP
  # web:
  #   expose: true
  #   port: 8080
  #   exposedPort: 8080
  #   nodePort: 32430
  #   protocol: TCP
  websecure:
    expose: true
    port: 8443
    exposedPort: 8443
    nodePort: 32443
    protocol: TCP
  traefik:
    expose: true
    port: 9000
    exposedPort: 9000
    nodePort: 32431
    protocol: TCP
deployment:
  replicas: 1
resources:
  requests:
    cpu: "200m"
    memory: "100Mi"
  limits:
    cpu: "400m"
    memory: "300Mi"<|MERGE_RESOLUTION|>--- conflicted
+++ resolved
@@ -1,12 +1,8 @@
 image:
-<<<<<<< HEAD
-  tag: v3.0.0-beta3
-=======
   # This should exactly match the CRD version until
   # Traefik v3 is released, because CRD is subject
   # to breaking changes until it's released.
   tag: v3.0.0-beta2
->>>>>>> 4714f221
 logs:
   general:
     level: DEBUG
