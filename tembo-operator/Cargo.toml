--- conflicted
+++ resolved
@@ -1,11 +1,7 @@
 [package]
 name = "controller"
 description = "Tembo Operator for Postgres"
-<<<<<<< HEAD
-version = "0.15.6"
-=======
-version = "0.15.7"
->>>>>>> 9be1600e
+version = "0.15.8"
 edition = "2021"
 default-run = "controller"
 license = "Apache-2.0"
