[package]
name = "controller"
description = "Tembo Operator for Postgres"
<<<<<<< HEAD
version = "0.5.0"
=======
version = "0.8.2"
>>>>>>> 9b41c9db
edition = "2021"
default-run = "controller"
license = "Apache-2.0"
publish = true

[[bin]]
doc = false
name = "controller"
path = "src/main.rs"

[[bin]]
doc = false
name = "crdgen"
path = "src/crdgen.rs"

[lib]
name = "controller"
path = "src/lib.rs"

[features]
default = []
telemetry = ["tonic", "opentelemetry-otlp"]

[dependencies]
actix-web = "4.3.1"
futures = "0.3.28"
tokio = { version = "1.28.2", features = ["macros", "rt-multi-thread"] }
k8s-openapi = { version = "0.18.0", features = ["v1_25", "schemars"], default-features = false }
schemars = { version = "0.8.12", features = ["chrono"] }
serde = { version = "1.0.180", features = ["derive"] }
serde_json = "1.0.104"
serde_yaml = "0.9.25"
prometheus = "0.13.3"
chrono = { version = "0.4.26", features = ["serde"] }
tracing = "0.1.37"
tracing-subscriber = { version = "0.3.17", features = ["json", "env-filter"] }
tracing-opentelemetry = "0.19.0"
opentelemetry = { version = "0.19.0", features = ["trace", "rt-tokio"] }
opentelemetry-otlp = { version = "0.12.0", features = ["tokio"], optional = true }
tonic = { version = "0.8.0", optional = true } # 0.9 blocked on opentelemetry-otlp release
thiserror = "1.0.44"
passwords = "3.1.13"
regex = "1.9.1"
lazy_static = "1.4.0"
itertools = "0.11.0"
base64 = "0.21.2"
semver = "1.0.18"
anyhow = "1.0.72"
rand = "0.8.5"
reqwest = { version = "0.11.20", features = ["json", "trust-dns"] }
utoipa = "3.5.0"

[dev-dependencies]
assert-json-diff = "2.0.2"
http = "0.2.9"
hyper = "0.14.27"
rand = "0.8.5"
tower-test = "0.4.0"
futures-util = "0.3"

[dependencies.kube]
features = ["runtime", "client", "derive", "ws"]
version = "0.84.0"<|MERGE_RESOLUTION|>--- conflicted
+++ resolved
@@ -1,11 +1,7 @@
 [package]
 name = "controller"
 description = "Tembo Operator for Postgres"
-<<<<<<< HEAD
-version = "0.5.0"
-=======
-version = "0.8.2"
->>>>>>> 9b41c9db
+version = "0.9.0"
 edition = "2021"
 default-run = "controller"
 license = "Apache-2.0"
