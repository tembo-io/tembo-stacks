[package]
name = "controller"
description = "Tembo Operator for Postgres"
<<<<<<< HEAD
version = "0.19.3"
=======
version = "0.20.0"
>>>>>>> e0bd3116
edition = "2021"
default-run = "controller"
license = "Apache-2.0"
publish = true

[[bin]]
doc = false
name = "controller"
path = "src/main.rs"

[[bin]]
doc = false
name = "crdgen"
path = "src/crdgen.rs"

[lib]
name = "controller"
path = "src/lib.rs"

[features]
default = []
telemetry = ["tonic", "opentelemetry-otlp"]

[dependencies]
actix-web = "4.3.1"
futures = "0.3.28"
tokio = { version = "1.28.2", features = ["macros", "rt-multi-thread"] }
k8s-openapi = { version = "0.18.0", features = ["v1_25", "schemars"], default-features = false }
schemars = { version = "0.8.12", features = ["chrono"] }
serde = { version = "1.0.180", features = ["derive"] }
serde_json = "1.0.104"
serde_yaml = "0.9.25"
prometheus = "0.13.3"
chrono = { version = "0.4.26", features = ["serde"] }
tracing = "0.1.37"
tracing-subscriber = { version = "0.3.17", features = ["json", "env-filter"] }
tracing-opentelemetry = "0.19.0"
opentelemetry = { version = "0.19.0", features = ["trace", "rt-tokio"] }
opentelemetry-otlp = { version = "0.12.0", features = ["tokio"], optional = true }
tonic = { version = "0.8.0", optional = true } # 0.9 blocked on opentelemetry-otlp release
thiserror = "1.0.44"
passwords = "3.1.13"
regex = "1.9.1"
lazy_static = "1.4.0"
itertools = "0.11.0"
base64 = "0.21.2"
semver = "1.0.18"
anyhow = "1.0.72"
rand = "0.8.5"
reqwest = { version = "0.11.20", features = ["json", "trust-dns"] }
utoipa = "3.5.0"

[dev-dependencies]
assert-json-diff = "2.0.2"
http = "0.2.9"
hyper = "0.14.27"
rand = "0.8.5"
tower-test = "0.4.0"
futures-util = "0.3"

[dependencies.kube]
features = ["runtime", "client", "derive", "ws"]
version = "0.84.0"<|MERGE_RESOLUTION|>--- conflicted
+++ resolved
@@ -1,11 +1,7 @@
 [package]
 name = "controller"
 description = "Tembo Operator for Postgres"
-<<<<<<< HEAD
-version = "0.19.3"
-=======
-version = "0.20.0"
->>>>>>> e0bd3116
+version = "0.20.1"
 edition = "2021"
 default-run = "controller"
 license = "Apache-2.0"
