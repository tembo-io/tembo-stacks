--- conflicted
+++ resolved
@@ -1,11 +1,7 @@
 [package]
 name = "controller"
 description = "Tembo Operator for Postgres"
-<<<<<<< HEAD
-version = "0.10.6"
-=======
 version = "0.10.8"
->>>>>>> 3033160b
 edition = "2021"
 default-run = "controller"
 license = "Apache-2.0"
