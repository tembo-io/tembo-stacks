--- conflicted
+++ resolved
@@ -1,11 +1,7 @@
 [package]
 name = "controller"
 description = "Tembo Operator for Postgres"
-<<<<<<< HEAD
-version = "0.1.5"
-=======
-version = "0.2.2"
->>>>>>> 1478f4cf
+version = "0.2.3"
 edition = "2021"
 default-run = "controller"
 license = "Apache-2.0"
