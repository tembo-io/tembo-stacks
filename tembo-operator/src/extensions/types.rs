--- conflicted
+++ resolved
@@ -146,16 +146,12 @@
             Some(extensions) => {
                 for extension in extensions {
                     if extension.name == extension_name {
-<<<<<<< HEAD
-                        return Some(extension.clone());
-=======
                         for location in &extension.locations {
                             if location.database == location_database {
                                 return Some(location.clone());
                             }
                         }
                         return None;
->>>>>>> 5191f6d6
                     }
                 }
                 None
