use crate::{
    apis::coredb_types::{CoreDB, CoreDBStatus},
    extensions::types::{ExtensionInstallLocationStatus, ExtensionStatus, TrunkInstallStatus},
    get_current_coredb_resource, patch_cdb_status_merge,
    Context,
};
use kube::{runtime::controller::Action, Api};
use serde_json::json;
use std::{sync::Arc, time::Duration};
<<<<<<< HEAD
use tracing::{
    error,
    log::{debug, info},
    warn,
};
use crate::trunk::extensions_that_require_load;
=======
use tracing::{debug, error, info, instrument, warn};
>>>>>>> 5191f6d6

pub async fn update_extension_location_in_status(
    cdb: &CoreDB,
    ctx: Arc<Context>,
    extension_name: &str,
    new_location_status: &ExtensionInstallLocationStatus,
) -> Result<Vec<ExtensionStatus>, Action> {
    let cdb = get_current_coredb_resource(cdb, ctx.clone()).await?;
    let current_extensions_status = match &cdb.status {
        None => {
            error!("status should always already be present when merging one extension location into existing status");
            return Err(Action::requeue(Duration::from_secs(300)));
        }
        Some(status) => match &status.extensions {
            None => {
                error!("status.extensions should always already be present when merging one extension location into existing status");
                return Err(Action::requeue(Duration::from_secs(300)));
            }
            Some(extensions) => extensions.clone(),
        },
    };
    let requires_load = extensions_that_require_load(ctx.client.clone(), &cdb.metadata.namespace.clone().unwrap()).await?;
    let new_extensions_status = merge_location_status_into_extension_status_list(
        extension_name,
        new_location_status,
        current_extensions_status,
        requires_load
    );
    update_extensions_status(&cdb, new_extensions_status.clone(), &ctx).await?;
    Ok(new_extensions_status.clone())
}

// Given a location status, set it in a provided list of extension statuses,
// replacing the current value if found, or creating the location and / or extension
// if not found.
pub fn merge_location_status_into_extension_status_list(
    extension_name: &str,
    new_location_status: &ExtensionInstallLocationStatus,
    current_extensions_status: Vec<ExtensionStatus>,
    requires_load: Vec<&str>,
) -> Vec<ExtensionStatus> {
    let mut new_extensions_status = current_extensions_status.clone();
    for extension in &mut new_extensions_status {
        // If the extension is already in the status list
        if extension.name == extension_name {
            for location in &mut extension.locations {
                // If the location is already in the status list
                if location.database == new_location_status.database {
                    // Then replace it
                    *location = new_location_status.clone();
                    return new_extensions_status;
                }
            }
            // If we never found the location, append it to existing extension status
            extension.locations.push(new_location_status.clone());
            // Then sort the locations alphabetically by database name
            // sort locations by database and schema so the order is deterministic
            extension.locations.sort_by(|a, b| a.database.cmp(&b.database));
            return new_extensions_status;
        }
    }
    error!("Merging a location status into extension status list, but the extension was not found in the list. This is not expected");
    let load = requires_load.contains(&extension_name);
    // If we never found the extension status, append it
    new_extensions_status.push(ExtensionStatus {
        name: extension_name.to_string(),
        description: None,
        locations: vec![new_location_status.clone()],
        create_extension: None,
        load: Some(load),
    });
    // Then sort alphabetically by name
    new_extensions_status.sort_by(|a, b| a.name.cmp(&b.name));
    new_extensions_status
}

pub async fn update_extensions_status(
    cdb: &CoreDB,
    ext_status_updates: Vec<ExtensionStatus>,
    ctx: &Arc<Context>,
) -> Result<(), Action> {
    let patch_status = json!({
        "apiVersion": "coredb.io/v1alpha1",
        "kind": "CoreDB",
        "status": {
            "extensions": ext_status_updates
        }
    });
    let coredb_api: Api<CoreDB> = Api::namespaced(
        ctx.client.clone(),
        &cdb.metadata
            .namespace
            .clone()
            .expect("CoreDB should have a namespace"),
    );
    patch_cdb_status_merge(
        &coredb_api,
        &cdb.metadata
            .name
            .clone()
            .expect("CoreDB should always have a name"),
        patch_status,
    )
    .await?;
    Ok(())
}

#[instrument(skip(cdb))]
pub async fn remove_trunk_installs_from_status(
    cdb: &Api<CoreDB>,
    name: &str,
    trunk_install_names: Vec<String>,
) -> crate::Result<(), Action> {
    if trunk_install_names.is_empty() {
        debug!("No trunk installs to remove from status on {}", name);
        return Ok(());
    }
    info!(
        "Removing trunk installs {:?} from status on {}",
        trunk_install_names, name
    );
    let current_coredb = cdb.get(name).await.map_err(|e| {
        error!("Error getting CoreDB: {:?}", e);
        Action::requeue(Duration::from_secs(10))
    })?;
    let current_status = match current_coredb.status {
        None => {
            warn!(
                "Did not find current status, initializing an empty status {}",
                name
            );
            CoreDBStatus::default()
        }
        Some(status) => status,
    };
    let current_trunk_installs = match current_status.trunk_installs {
        None => {
            warn!(
                "Trunk installs on status is None for {}, but we are trying remove from status {:?}",
                name, trunk_install_names
            );
            return Ok(());
        }
        Some(trunk_installs) => trunk_installs,
    };
    if current_trunk_installs.is_empty() {
        warn!(
            "No trunk installs in status is an empty list {}, but we are trying remove from status {:?}",
            name, trunk_install_names
        );
        return Ok(());
    } else {
        info!(
            "There are currently {} trunk installs in status, and we are removing {} for {}",
            current_trunk_installs.len(),
            trunk_install_names.len(),
            name
        );
    }
    let mut new_trunk_installs_status = current_trunk_installs.clone();

    // Remove the trunk installs from the status
    for trunk_install_name in trunk_install_names {
        new_trunk_installs_status.retain(|t| t.name != trunk_install_name);
    }

    // sort alphabetically by name
    new_trunk_installs_status.sort_by(|a, b| a.name.cmp(&b.name));
    // remove duplicates
    new_trunk_installs_status.dedup_by(|a, b| a.name == b.name);

    info!(
        "The new status will have {} trunk installs: {}",
        new_trunk_installs_status.len(),
        name
    );
    let new_status = CoreDBStatus {
        trunk_installs: Some(new_trunk_installs_status),
        ..current_status
    };
    let patch_status = json!({
        "apiVersion": "coredb.io/v1alpha1",
        "kind": "CoreDB",
        "status": new_status
    });
    patch_cdb_status_merge(cdb, name, patch_status).await?;
    info!("Patched status for {}", name);
    Ok(())
}

pub async fn add_trunk_install_to_status(
    cdb: &Api<CoreDB>,
    name: &str,
    new_trunk_install_status_to_include: &TrunkInstallStatus,
) -> crate::Result<Vec<TrunkInstallStatus>, Action> {
    debug!(
        "Adding trunk install {:?} to status on {}",
        new_trunk_install_status_to_include, name
    );

    let current_coredb = cdb.get(name).await.map_err(|e| {
        error!("Error getting CoreDB: {:?}", e);
        Action::requeue(Duration::from_secs(10))
    })?;

    let current_status = match current_coredb.status {
        None => {
            warn!(
                "While adding trunk install, did not find current status, initializing an empty status {}",
                name
            );
            CoreDBStatus::default()
        }
        Some(status) => status,
    };

    let current_trunk_installs = match current_status.trunk_installs {
        None => {
            warn!(
                "While adding trunk install, trunk installs on status is None for {}, initializing an empty list",
                name
            );
            vec![]
        }
        Some(trunk_installs) => trunk_installs,
    };

    info!(
        "There are currently {} trunk installs in status for {}",
        current_trunk_installs.len(),
        name
    );

    let updated_trunk_installs_status =
        update_trunk_installs(current_trunk_installs, new_trunk_install_status_to_include);

    info!(
        "The new status will have {} trunk installs: {}",
        updated_trunk_installs_status.len(),
        name
    );

    let new_status = CoreDBStatus {
        trunk_installs: Some(updated_trunk_installs_status.clone()),
        ..current_status
    };

    let patch_status = json!({
        "apiVersion": "coredb.io/v1alpha1",
        "kind": "CoreDB",
        "status": new_status
    });

    patch_cdb_status_merge(cdb, name, patch_status).await?;

    Ok(updated_trunk_installs_status)
}

fn update_trunk_installs(
    current_trunk_installs: Vec<TrunkInstallStatus>,
    new_trunk_install: &TrunkInstallStatus,
) -> Vec<TrunkInstallStatus> {
    let mut updated_trunk_installs: Vec<TrunkInstallStatus> = vec![];

    for existing_status in &current_trunk_installs {
        if existing_status.name == new_trunk_install.name
            && existing_status.version == new_trunk_install.version
        {
            // Update existing status
            let mut update_status = existing_status.clone();
            if update_status.installed_to_pods.is_none() {
                update_status.installed_to_pods = Some(vec![]);
            }
            if let Some(ref mut installed_to_pods) = update_status.installed_to_pods {
                if let Some(new_instances) = &new_trunk_install.installed_to_pods {
                    installed_to_pods.extend_from_slice(new_instances);
                    installed_to_pods.sort();
                    installed_to_pods.dedup();
                }
            }
            updated_trunk_installs.push(update_status);
        } else {
            updated_trunk_installs.push(existing_status.clone());
        }
    }

    // If the trunk install status was not found, add it
    if !updated_trunk_installs
        .iter()
        .any(|status| status.name == new_trunk_install.name)
    {
        updated_trunk_installs.push(new_trunk_install.clone());
    }

    // sort alphabetically by name
    updated_trunk_installs.sort_by(|a, b| a.name.cmp(&b.name));
    updated_trunk_installs.clone()
}

#[cfg(test)]
mod tests {
    use super::*;


    #[test]
<<<<<<< HEAD
    fn test_merge_existing_extension_and_location() {
        let current_extensions_status = vec![ExtensionStatus {
            name: "ext1".to_string(),
            description: None,
            locations: vec![ExtensionInstallLocationStatus {
                enabled: Some(false),
                database: "db1".to_string(),
                schema: Some("schema1".to_string()),
                version: None,
                error: Some(false),
                error_message: None,
            }],
            create_extension: None,
            load: None,
=======
    fn test_update_trunk_installs_from_no_pods() {
        let current_trunk_installs = vec![TrunkInstallStatus {
            name: "pg_stat_statements".to_string(),
            version: Some("1.0".to_string()),
            error: false,
            error_message: None,
            installed_to_pods: None,
>>>>>>> 5191f6d6
        }];
        let new_trunk_install = TrunkInstallStatus {
            name: "pg_stat_statements".to_string(),
            version: Some("1.0".to_string()),
            error: false,
            error_message: None,
            installed_to_pods: Some(vec!["pod-1".to_string(), "pod-2".to_string()]),
        };

        let updated_trunk_installs = update_trunk_installs(current_trunk_installs, &new_trunk_install);

        assert_eq!(updated_trunk_installs.clone().len(), 1);
        assert_eq!(
            updated_trunk_installs[0].installed_to_pods.clone().unwrap().len(),
            2
        );
    }

    #[test]
<<<<<<< HEAD
    fn test_merge_existing_extension_new_location() {
        let current_extensions_status = vec![ExtensionStatus {
            name: "ext1".to_string(),
            description: None,
            locations: vec![ExtensionInstallLocationStatus {
                enabled: Some(false),
                database: "db1".to_string(),
                schema: Some("schema2".to_string()),
                version: None,
                error: Some(false),
                error_message: None,
            }],
            create_extension: None,
            load: None,
=======
    fn test_add_new_trunk_install_with_same_name_new_host() {
        let initial_trunk_installs = vec![TrunkInstallStatus {
            error: false,
            installed_to_pods: Some(vec!["test-coredb-24631-1".to_string()]),
            name: "test_name".to_string(),
            version: Some("1.0.0".to_string()),
            error_message: None,
>>>>>>> 5191f6d6
        }];

        let new_trunk_install = TrunkInstallStatus {
            error: false,
            installed_to_pods: Some(vec!["test-coredb-24631-2".to_string()]),
            name: "test_name".to_string(),
            version: Some("1.0.0".to_string()),
            error_message: None,
        };

        let updated_trunk_installs =
            update_trunk_installs(initial_trunk_installs.clone(), &new_trunk_install);

        assert_eq!(
            updated_trunk_installs[0].installed_to_pods,
            Some(vec![
                "test-coredb-24631-1".to_string(),
                "test-coredb-24631-2".to_string(),
            ])
        );
    }

    #[test]
    fn test_add_new_trunk_install_with_diff_names_new_host() {
        let initial_trunk_installs = vec![
            TrunkInstallStatus {
                error: false,
                installed_to_pods: Some(vec![
                    "test-coredb-24631-1".to_string(),
                    "test-coredb-24631-2".to_string(),
                ]),
                name: "test_name".to_string(),
                version: Some("1.0.0".to_string()),
                error_message: None,
            },
            TrunkInstallStatus {
                error: false,
                installed_to_pods: Some(vec!["test-coredb-24631-1".to_string()]),
                name: "test_name2".to_string(),
                version: Some("1.0.0".to_string()),
                error_message: None,
            },
        ];

        let new_trunk_install = TrunkInstallStatus {
            error: false,
            installed_to_pods: Some(vec!["test-coredb-24631-2".to_string()]),
            name: "test_name2".to_string(),
            version: Some("1.0.0".to_string()),
            error_message: None,
        };

        let updated_trunk_installs =
            update_trunk_installs(initial_trunk_installs.clone(), &new_trunk_install);

        assert_eq!(
            updated_trunk_installs[0].installed_to_pods,
            Some(vec![
                "test-coredb-24631-1".to_string(),
                "test-coredb-24631-2".to_string(),
            ])
        );
        assert_eq!(
            updated_trunk_installs[1].installed_to_pods,
            Some(vec![
                "test-coredb-24631-1".to_string(),
                "test-coredb-24631-2".to_string(),
            ])
        );
    }

    #[test]
    fn test_add_new_trunk_install_test2() {
        let initial_trunk_installs = vec![
            TrunkInstallStatus {
                error: false,
                installed_to_pods: Some(vec!["test-coredb-24631-1".to_string()]),
                name: "pg_partman".to_string(),
                version: Some("4.7.3".to_string()),
                error_message: None,
<<<<<<< HEAD
            }],
            create_extension: None,
            load: None,
        }];
        let new_location_status = ExtensionInstallLocationStatus {
            enabled: Some(true),
            database: "db1".to_string(),
            schema: Some("schema1".to_string()),
            version: None,
            error: Some(false),
=======
            },
            TrunkInstallStatus {
                error: false,
                installed_to_pods: Some(vec!["test-coredb-24631-1".to_string()]),
                name: "pg_stat_statements".to_string(),
                version: Some("1.10.0".to_string()),
                error_message: None,
            },
            TrunkInstallStatus {
                error: false,
                installed_to_pods: Some(vec!["test-coredb-24631-1".to_string()]),
                name: "pgmq".to_string(),
                version: Some("0.10.0".to_string()),
                error_message: None,
            },
        ];

        let new_trunk_install = TrunkInstallStatus {
            error: false,
            installed_to_pods: Some(vec!["test-coredb-24631-2".to_string()]),
            name: "pg_partman".to_string(),
            version: Some("4.7.3".to_string()),
>>>>>>> 5191f6d6
            error_message: None,
        };

        let updated_trunk_installs =
            update_trunk_installs(initial_trunk_installs.clone(), &new_trunk_install);

        println!("updated_trunk_installs: {:?}", updated_trunk_installs);

        assert_eq!(
            updated_trunk_installs[0].installed_to_pods,
            Some(vec![
                "test-coredb-24631-1".to_string(),
                "test-coredb-24631-2".to_string(),
            ])
        );

        let new_trunk_install = TrunkInstallStatus {
            error: false,
            installed_to_pods: Some(vec!["test-coredb-24631-2".to_string()]),
            name: "pg_stat_statements".to_string(),
            version: Some("1.10.0".to_string()),
            error_message: None,
        };

        let updated_trunk_installs =
            update_trunk_installs(updated_trunk_installs.clone(), &new_trunk_install);

        println!("updated_trunk_installs: {:?}", updated_trunk_installs);

        assert_eq!(
            updated_trunk_installs[1].installed_to_pods,
            Some(vec![
                "test-coredb-24631-1".to_string(),
                "test-coredb-24631-2".to_string(),
            ])
        );

        let new_trunk_install = TrunkInstallStatus {
            error: false,
            installed_to_pods: Some(vec!["test-coredb-24631-2".to_string()]),
            name: "pgmq".to_string(),
            version: Some("0.10.0".to_string()),
            error_message: None,
        };

        let updated_trunk_installs =
            update_trunk_installs(updated_trunk_installs.clone(), &new_trunk_install);

        println!("updated_trunk_installs: {:?}", updated_trunk_installs);

        assert_eq!(
            updated_trunk_installs[2].installed_to_pods,
            Some(vec![
                "test-coredb-24631-1".to_string(),
                "test-coredb-24631-2".to_string(),
            ])
        );
    }
}<|MERGE_RESOLUTION|>--- conflicted
+++ resolved
@@ -7,16 +7,8 @@
 use kube::{runtime::controller::Action, Api};
 use serde_json::json;
 use std::{sync::Arc, time::Duration};
-<<<<<<< HEAD
-use tracing::{
-    error,
-    log::{debug, info},
-    warn,
-};
 use crate::trunk::extensions_that_require_load;
-=======
 use tracing::{debug, error, info, instrument, warn};
->>>>>>> 5191f6d6
 
 pub async fn update_extension_location_in_status(
     cdb: &CoreDB,
@@ -322,22 +314,6 @@
 
 
     #[test]
-<<<<<<< HEAD
-    fn test_merge_existing_extension_and_location() {
-        let current_extensions_status = vec![ExtensionStatus {
-            name: "ext1".to_string(),
-            description: None,
-            locations: vec![ExtensionInstallLocationStatus {
-                enabled: Some(false),
-                database: "db1".to_string(),
-                schema: Some("schema1".to_string()),
-                version: None,
-                error: Some(false),
-                error_message: None,
-            }],
-            create_extension: None,
-            load: None,
-=======
     fn test_update_trunk_installs_from_no_pods() {
         let current_trunk_installs = vec![TrunkInstallStatus {
             name: "pg_stat_statements".to_string(),
@@ -345,7 +321,6 @@
             error: false,
             error_message: None,
             installed_to_pods: None,
->>>>>>> 5191f6d6
         }];
         let new_trunk_install = TrunkInstallStatus {
             name: "pg_stat_statements".to_string(),
@@ -365,22 +340,6 @@
     }
 
     #[test]
-<<<<<<< HEAD
-    fn test_merge_existing_extension_new_location() {
-        let current_extensions_status = vec![ExtensionStatus {
-            name: "ext1".to_string(),
-            description: None,
-            locations: vec![ExtensionInstallLocationStatus {
-                enabled: Some(false),
-                database: "db1".to_string(),
-                schema: Some("schema2".to_string()),
-                version: None,
-                error: Some(false),
-                error_message: None,
-            }],
-            create_extension: None,
-            load: None,
-=======
     fn test_add_new_trunk_install_with_same_name_new_host() {
         let initial_trunk_installs = vec![TrunkInstallStatus {
             error: false,
@@ -388,7 +347,6 @@
             name: "test_name".to_string(),
             version: Some("1.0.0".to_string()),
             error_message: None,
->>>>>>> 5191f6d6
         }];
 
         let new_trunk_install = TrunkInstallStatus {
@@ -469,18 +427,6 @@
                 name: "pg_partman".to_string(),
                 version: Some("4.7.3".to_string()),
                 error_message: None,
-<<<<<<< HEAD
-            }],
-            create_extension: None,
-            load: None,
-        }];
-        let new_location_status = ExtensionInstallLocationStatus {
-            enabled: Some(true),
-            database: "db1".to_string(),
-            schema: Some("schema1".to_string()),
-            version: None,
-            error: Some(false),
-=======
             },
             TrunkInstallStatus {
                 error: false,
@@ -503,7 +449,6 @@
             installed_to_pods: Some(vec!["test-coredb-24631-2".to_string()]),
             name: "pg_partman".to_string(),
             version: Some("4.7.3".to_string()),
->>>>>>> 5191f6d6
             error_message: None,
         };
 
