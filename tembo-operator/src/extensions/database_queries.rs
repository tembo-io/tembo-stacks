--- conflicted
+++ resolved
@@ -1,17 +1,9 @@
 use crate::{
     apis::coredb_types::CoreDB,
-<<<<<<< HEAD
     extensions::types::{
         get_extension_status, ExtensionInstallLocation, ExtensionInstallLocationStatus, ExtensionStatus,
     },
     Context, Error,
-=======
-    extensions::{
-        types,
-        types::{ExtensionInstallLocation, ExtensionInstallLocationStatus, ExtensionStatus},
-    },
-    Context,
->>>>>>> 5191f6d6
 };
 use kube::runtime::controller::Action;
 use lazy_static::lazy_static;
@@ -237,27 +229,6 @@
     Ok(parse_sql_output(&result_string))
 }
 
-<<<<<<< HEAD
-pub async fn list_shared_preload_libraries(cdb: &CoreDB, ctx: Arc<Context>) -> Result<Vec<String>, Action> {
-    let psql_out = cdb
-        .psql(
-            LIST_SHARED_PRELOAD_LIBRARIES_QUERY.to_owned(),
-            "postgres".to_owned(),
-            ctx,
-        )
-        .await?;
-    let result_string = psql_out.stdout.unwrap();
-    let result = parse_sql_output(&result_string);
-    debug!(
-        "{}: Found shared_preload_libraries: {:?}",
-        cdb.metadata.name.clone().unwrap(),
-        result
-    );
-    Ok(result)
-}
-
-=======
->>>>>>> 5191f6d6
 pub fn parse_sql_output(psql_str: &str) -> Vec<String> {
     let mut results = vec![];
     for line in psql_str.lines().skip(2) {
@@ -273,11 +244,7 @@
         results.push(fields[0].to_string());
     }
     let num_results = results.len();
-<<<<<<< HEAD
-    info!("Found {} results", num_results);
-=======
     debug!("Found {} results", num_results);
->>>>>>> 5191f6d6
     results
 }
 
@@ -370,52 +337,6 @@
     Ok(ext_spec)
 }
 
-<<<<<<< HEAD
-fn get_version_of_installed_library(cdb: &CoreDB, library_name: String) -> Option<String> {
-    // If the library name is an exact match to a package name, then we can
-    // get the version from status.trunk_installs.
-    // Improve this using trunk package -> extension name mapping,
-    // The consequence is some extensions will not show a version.
-    match &cdb.status {
-        None => None,
-        Some(status) => match &status.trunk_installs {
-            None => None,
-            Some(trunk_installs) => {
-                for package in trunk_installs {
-                    if package.name == library_name {
-                        return package.version.clone();
-                    }
-                }
-                None
-            }
-        },
-    }
-}
-
-/// generates the CREATE or DROP EXTENSION command for a given extension
-/// handles schema specification in the command
-fn generate_extension_enable_cmd(
-    ext_name: &str,
-    ext_loc: &ExtensionInstallLocation,
-) -> Result<String, Error> {
-    // only specify the schema if it provided
-    let command = match ext_loc.enabled {
-        true => match ext_loc.schema.as_ref() {
-            Some(schema) => {
-                format!(
-                    "CREATE EXTENSION IF NOT EXISTS \"{}\" SCHEMA {} CASCADE;",
-                    ext_name, schema
-                )
-            }
-            None => format!("CREATE EXTENSION IF NOT EXISTS \"{}\" CASCADE;", ext_name),
-        },
-        false => format!("DROP EXTENSION IF EXISTS \"{}\" CASCADE;", ext_name),
-    };
-    Ok(command)
-}
-
-=======
->>>>>>> 5191f6d6
 /// Handles create/drop an extension location
 /// On failure, returns an error message
 pub async fn create_or_drop_extension_if_required(
@@ -498,14 +419,7 @@
 
 #[cfg(test)]
 mod tests {
-<<<<<<< HEAD
-    use crate::extensions::{
-        database_queries::{check_input, generate_extension_enable_cmd, parse_extensions, parse_sql_output},
-        types::ExtensionInstallLocation,
-    };
-=======
     use crate::extensions::database_queries::{check_input, parse_extensions, parse_sql_output};
->>>>>>> 5191f6d6
 
     #[test]
     fn test_parse_databases() {
