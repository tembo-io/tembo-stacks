--- conflicted
+++ resolved
@@ -338,12 +338,8 @@
                 namespace.to_string(),
                 owner_reference.clone(),
                 matcher_actual,
-<<<<<<< HEAD
-                service_name_read_write.to_string(),
+                service_name.to_string(),
                 middleware_names.clone(),
-=======
-                service_name.to_string(),
->>>>>>> 4714f221
                 port.clone(),
             );
             // Apply this ingress route tcp
@@ -381,12 +377,8 @@
             namespace.to_string(),
             owner_reference.clone(),
             newest_matcher.clone(),
-<<<<<<< HEAD
-            service_name_read_write.to_string(),
+            service_name.to_string(),
             middleware_names,
-=======
-            service_name.to_string(),
->>>>>>> 4714f221
             port.clone(),
         );
         // Apply this ingress route tcp
