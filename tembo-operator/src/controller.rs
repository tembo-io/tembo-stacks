use chrono::{DateTime, Utc};
use futures::stream::StreamExt;

use crate::{
    apis::coredb_types::{CoreDB, CoreDBStatus},
<<<<<<< HEAD
    app_service::manager::reconcile_app_services,
    cloudnativepg::cnpg::{cnpg_cluster_from_cdb, reconcile_cnpg, reconcile_cnpg_scheduled_backup},
=======
    cloudnativepg::{
        backups::Backup,
        cnpg::{cnpg_cluster_from_cdb, reconcile_cnpg, reconcile_cnpg_scheduled_backup},
    },
>>>>>>> c7e146d5
    config::Config,
    deployment_postgres_exporter::reconcile_prometheus_exporter_deployment,
    exec::{ExecCommand, ExecOutput},
    ingress::reconcile_postgres_ing_route_tcp,
    psql::{PsqlCommand, PsqlOutput},
    secret::{reconcile_postgres_role_secret, reconcile_secret},
    service::reconcile_prometheus_exporter_service,
    telemetry, Error, Metrics, Result,
};
use k8s_openapi::{
    api::core::v1::{Namespace, Pod},
    apimachinery::pkg::util::intstr::IntOrString,
};
use kube::{
    api::{Api, ListParams, Patch, PatchParams, ResourceExt},
    client::Client,
    runtime::{
        controller::{Action, Controller},
        events::{Event, EventType, Recorder, Reporter},
        finalizer::{finalizer, Event as Finalizer},
        wait::Condition,
        watcher::Config as watcherConfig,
    },
    Resource,
};

use crate::{
    extensions::reconcile_extensions,
    ingress::reconcile_extra_postgres_ing_route_tcp,
    postgres_exporter::reconcile_prom_configmap,
    trunk::{extensions_that_require_load, reconcile_trunk_configmap},
};
use rand::Rng;
use serde::Serialize;
use serde_json::json;
use std::sync::Arc;
use tokio::{sync::RwLock, time::Duration};
use tracing::*;

pub static COREDB_FINALIZER: &str = "coredbs.coredb.io";
pub static COREDB_ANNOTATION: &str = "coredbs.coredb.io/watch";

// Context for our reconciler
#[derive(Clone)]
pub struct Context {
    /// Kubernetes client
    pub client: Client,
    /// Diagnostics read by the web server
    pub diagnostics: Arc<RwLock<Diagnostics>>,
    /// Prometheus metrics
    pub metrics: Metrics,
}

#[instrument(skip(ctx, cdb), fields(trace_id))]
async fn reconcile(cdb: Arc<CoreDB>, ctx: Arc<Context>) -> Result<Action> {
    let trace_id = telemetry::get_trace_id();
    Span::current().record("trace_id", &field::display(&trace_id));
    let cfg = Config::default();
    let _timer = ctx.metrics.count_and_measure();
    ctx.diagnostics.write().await.last_event = Utc::now();
    let ns = cdb.namespace().unwrap(); // cdb is namespace scoped
    let coredbs: Api<CoreDB> = Api::namespaced(ctx.client.clone(), &ns);
    // Get metadata for the CoreDB object
    let metadata = cdb.meta().clone();
    // Get annotations from the metadata
    let annotations = metadata.annotations.clone().unwrap_or_default();

    // Check the annotations to see if it exists and check it's value
    if let Some(value) = annotations.get(COREDB_ANNOTATION) {
        // If the value is false, then we should skip reconciling
        if value == "false" {
            info!(
                "Skipping reconciliation for CoreDB \"{}\" in {}",
                cdb.name_any(),
                ns
            );
            return Ok(Action::await_change());
        }
    }

    debug!("Reconciling CoreDB \"{}\" in {}", cdb.name_any(), ns);
    finalizer(&coredbs, COREDB_FINALIZER, cdb, |event| async {
        match event {
            Finalizer::Apply(cdb) => match cdb.reconcile(ctx.clone(), &cfg).await {
                Ok(action) => Ok(action),
                Err(requeue_action) => Ok(requeue_action),
            },
            Finalizer::Cleanup(cdb) => cdb.cleanup(ctx.clone()).await,
        }
    })
    .await
    .map_err(|e| Error::FinalizerError(Box::new(e)))
}

fn error_policy(cdb: Arc<CoreDB>, error: &Error, ctx: Arc<Context>) -> Action {
    warn!("reconcile failed: {:?}", error);
    ctx.metrics.reconcile_failure(&cdb, error);
    Action::requeue(Duration::from_secs(5 * 60))
}

impl CoreDB {
    // Reconcile (for non-finalizer related changes)
    #[instrument(skip(self, ctx, cfg))]
    async fn reconcile(&self, ctx: Arc<Context>, cfg: &Config) -> Result<Action, Action> {
        let client = ctx.client.clone();
        let _recorder = ctx.diagnostics.read().await.recorder(client.clone(), self);
        let ns = self.namespace().unwrap();
        let name = self.name_any();
        let coredbs: Api<CoreDB> = Api::namespaced(client.clone(), &ns);

        // Fetch any metadata we need from Trunk
        reconcile_trunk_configmap(ctx.client.clone(), &ns).await?;

        // Ingress
        match std::env::var("DATA_PLANE_BASEDOMAIN") {
            Ok(basedomain) => {
                debug!(
                    "DATA_PLANE_BASEDOMAIN is set to {}, reconciling ingress route tcp",
                    basedomain
                );
                let service_name_read_write = format!("{}-rw", self.name_any().as_str());
                reconcile_postgres_ing_route_tcp(
                    self,
                    ctx.clone(),
                    self.name_any().as_str(),
                    basedomain.as_str(),
                    ns.as_str(),
                    service_name_read_write.as_str(),
                    IntOrString::Int(5432),
                )
                .await
                .map_err(|e| {
                    error!("Error reconciling postgres ingress route: {:?}", e);
                    // For unexpected errors, we should requeue for several minutes at least,
                    // for expected, "waiting" type of requeuing, those should be shorter, just a few seconds.
                    // IngressRouteTCP does not have expected errors during reconciliation.
                    Action::requeue(Duration::from_secs(300))
                })?;
                reconcile_extra_postgres_ing_route_tcp(
                    self,
                    ctx.clone(),
                    ns.as_str(),
                    service_name_read_write.as_str(),
                    IntOrString::Int(5432),
                )
                .await
                .map_err(|e| {
                    error!("Error reconciling extra postgres ingress route: {:?}", e);
                    // For unexpected errors, we should requeue for several minutes at least,
                    // for expected, "waiting" type of requeuing, those should be shorter, just a few seconds.
                    // IngressRouteTCP does not have expected errors during reconciliation.
                    Action::requeue(Duration::from_secs(300))
                })?;
            }
            Err(_e) => {
                warn!("DATA_PLANE_BASEDOMAIN is not set, skipping reconciliation of IngressRouteTCP");
            }
        };

        reconcile_app_services(self, ctx.clone()).await.map_err(|e| {
            error!("Error reconciling AppService deployment: {:?}", e);
            Action::requeue(Duration::from_secs(5))
        })?;

        if self.spec.postgresExporterEnabled
            && self
                .spec
                .metrics
                .as_ref()
                .and_then(|m| m.queries.as_ref())
                .is_some()
        {
            debug!("Reconciling prometheus configmap");
            reconcile_prom_configmap(self, client.clone(), &ns)
                .await
                .map_err(|e| {
                    error!("Error reconciling prometheus configmap: {:?}", e);
                    Action::requeue(Duration::from_secs(300))
                })?;
        }

        debug!("Reconciling secret");
        // Superuser connection info
        reconcile_secret(self, ctx.clone()).await.map_err(|e| {
            error!("Error reconciling secret: {:?}", e);
            Action::requeue(Duration::from_secs(300))
        })?;

        // Postgres exporter connection info
        if self.spec.postgresExporterEnabled {
            let _ = reconcile_postgres_role_secret(
                self,
                ctx.clone(),
                "postgres_exporter",
                &format!("{}-exporter", name.clone()),
            )
            .await
            .map_err(|e| {
                error!("Error reconciling postgres exporter secret: {:?}", e);
                Action::requeue(Duration::from_secs(300))
            })?;
        }

        let _ =
            reconcile_postgres_role_secret(self, ctx.clone(), "readonly", &format!("{}-ro", name.clone()))
                .await
                .map_err(|e| {
                    error!("Error reconciling postgres exporter secret: {:?}", e);
                    Action::requeue(Duration::from_secs(300))
                })?;

        // Deploy cluster
        reconcile_cnpg(self, ctx.clone()).await?;
        if cfg.enable_backup {
            reconcile_cnpg_scheduled_backup(self, ctx.clone()).await?;
        }

        if self.spec.postgresExporterEnabled {
            debug!("Reconciling prometheus exporter deployment");
            reconcile_prometheus_exporter_deployment(self, ctx.clone())
                .await
                .map_err(|e| {
                    error!("Error reconciling prometheus exporter deployment: {:?}", e);
                    Action::requeue(Duration::from_secs(300))
                })?;
        };

        // reconcile service
        debug!("Reconciling prometheus exporter service");
        reconcile_prometheus_exporter_service(self, ctx.clone())
            .await
            .map_err(|e| {
                error!("Error reconciling service: {:?}", e);
                Action::requeue(Duration::from_secs(300))
            })?;

        let new_status = match self.spec.stop {
            false => {
                let primary_pod_cnpg = self.primary_pod_cnpg(ctx.client.clone()).await?;

                if !is_postgres_ready().matches_object(Some(&primary_pod_cnpg)) {
                    debug!(
                        "Did not find postgres ready {}, waiting a short period",
                        self.name_any()
                    );
                    return Ok(Action::requeue(Duration::from_secs(5)));
                }

                let patch_status = json!({
                    "apiVersion": "coredb.io/v1alpha1",
                    "kind": "CoreDB",
                    "status": {
                        "running": true
                    }
                });
                patch_cdb_status_merge(&coredbs, &name, patch_status).await?;

                let (trunk_installs, extensions) =
                    reconcile_extensions(self, ctx.clone(), &coredbs, &name).await?;

                let recovery_time = self.get_recovery_time(ctx.clone()).await?;

                CoreDBStatus {
                    running: true,
                    extensionsUpdating: false,
                    storage: Some(self.spec.storage.clone()),
                    extensions: Some(extensions),
                    trunk_installs: Some(trunk_installs),
                    resources: Some(self.spec.resources.clone()),
                    runtime_config: self.spec.runtime_config.clone(),
                    first_recoverability_time: recovery_time,
                }
            }
            true => CoreDBStatus {
                running: false,
                extensionsUpdating: false,
                storage: Some(self.spec.storage.clone()),
                extensions: self.status.clone().and_then(|f| f.extensions),
                trunk_installs: self.status.clone().and_then(|f| f.trunk_installs),
                resources: Some(self.spec.resources.clone()),
                runtime_config: self.spec.runtime_config.clone(),
                first_recoverability_time: self.status.as_ref().and_then(|f| f.first_recoverability_time),
            },
        };

        debug!("Updating CoreDB status to {:?} for {}", new_status, name.clone());

        let patch_status = json!({
            "apiVersion": "coredb.io/v1alpha1",
            "kind": "CoreDB",
            "status": new_status
        });

        patch_cdb_status_merge(&coredbs, &name, patch_status).await?;

        info!("Fully reconciled {}", self.name_any());
        // Check back every 60-90 seconds
        let jitter = rand::thread_rng().gen_range(0..30);
        Ok(Action::requeue(Duration::from_secs(60 + jitter)))
    }

    // Finalizer cleanup (the object was deleted, ensure nothing is orphaned)
    #[instrument(skip(self, ctx))]
    async fn cleanup(&self, ctx: Arc<Context>) -> Result<Action> {
        // If namespace is terminating, do not publish delete event. Attempting to publish an event
        // in a terminating namespace will leave us in a bad state in which the namespace will hang
        // in terminating state.
        let ns_api: Api<Namespace> = Api::all(ctx.client.clone());
        let ns_status = ns_api
            .get_status(self.metadata.namespace.as_ref().unwrap())
            .await
            .map_err(Error::KubeError);
        let phase = ns_status.unwrap().status.unwrap().phase;
        if phase == Some("Terminating".to_string()) {
            return Ok(Action::await_change());
        }
        let recorder = ctx.diagnostics.read().await.recorder(ctx.client.clone(), self);
        // CoreDB doesn't have dependencies in this example case, so we just publish an event
        recorder
            .publish(Event {
                type_: EventType::Normal,
                reason: "DeleteCoreDB".into(),
                note: Some(format!("Delete `{}`", self.name_any())),
                action: "Reconciling".into(),
                secondary: None,
            })
            .await
            .map_err(Error::KubeError)?;
        Ok(Action::await_change())
    }

    #[instrument(skip(self, client))]
    pub async fn primary_pod_cnpg(&self, client: Client) -> Result<Pod, Action> {
        let requires_load =
            extensions_that_require_load(client.clone(), &self.metadata.namespace.clone().unwrap()).await?;
        let cluster = cnpg_cluster_from_cdb(self, None, requires_load);
        let cluster_name = cluster
            .metadata
            .name
            .expect("CNPG Cluster should always have a name");
        let namespace = self
            .metadata
            .namespace
            .clone()
            .expect("Operator should always be namespaced");
        let cluster_selector = format!("cnpg.io/cluster={cluster_name}");
        let role_selector = "role=primary".to_string();
        let list_params = ListParams::default()
            .labels(&cluster_selector)
            .labels(&role_selector);
        let pods: Api<Pod> = Api::namespaced(client, &namespace);
        let pods = pods.list(&list_params);
        // Return an error if the query fails
        let pod_list = pods.await.map_err(|_e| {
            // It is not expected to fail the query to the pods API
            error!("Failed to query for CNPG primary pod of {}", &self.name_any());
            Action::requeue(Duration::from_secs(300))
        })?;
        // Return an error if the list is empty
        if pod_list.items.is_empty() {
            // It's expected to sometimes be empty, we should retry after a short duration
            warn!("Failed to find CNPG primary pod of {}, this can be expected if the pod is restarting for some reason", &self.name_any());
            return Err(Action::requeue(Duration::from_secs(5)));
        }
        let primary = pod_list.items[0].clone();
        // check if the pod is ready
        if !is_postgres_ready().matches_object(Some(&primary)) {
            // It's expected to sometimes be empty, we should retry after a short duration
            warn!(
                "Found CNPG primary pod of {}, but it is not ready",
                &self.name_any()
            );
            return Err(Action::requeue(Duration::from_secs(5)));
        }
        Ok(primary)
    }

    #[instrument(skip(self, client))]
    pub async fn pods_by_cluster(&self, client: Client) -> Result<Vec<Pod>, Action> {
        let requires_load =
            extensions_that_require_load(client.clone(), &self.metadata.namespace.clone().unwrap()).await?;
        let cluster = cnpg_cluster_from_cdb(self, None, requires_load);
        let cluster_name = cluster
            .metadata
            .name
            .expect("CNPG Cluster should always have a name");
        let namespace = self
            .metadata
            .namespace
            .clone()
            .expect("Operator should always be namespaced");

        // Added role labels here
        let cluster_selector =
            format!("cnpg.io/cluster={cluster_name},cnpg.io/podRole=instance,role=primary");
        let replica_selector = format!("cnpg.io/cluster={cluster_name},role=replica");

        let list_params_cluster = ListParams::default().labels(&cluster_selector);
        let list_params_replica = ListParams::default().labels(&replica_selector);

        let pods: Api<Pod> = Api::namespaced(client, &namespace);
        let primary_pods = pods.list(&list_params_cluster);
        let replica_pods = pods.list(&list_params_replica);

        let primary_pod_list = primary_pods.await.map_err(|_e| {
            error!("Failed to query for CNPG primary pods of {}", &self.name_any());
            Action::requeue(Duration::from_secs(300))
        })?;

        let replica_pod_list = replica_pods.await.map_err(|_e| {
            error!("Failed to query for CNPG replica pods of {}", &self.name_any());
            Action::requeue(Duration::from_secs(300))
        })?;

        let pod_list = [primary_pod_list.items, replica_pod_list.items].concat();

        if pod_list.is_empty() {
            warn!("Failed to find CNPG pods of {}", &self.name_any());
            return Err(Action::requeue(Duration::from_secs(30)));
        }

        // Filter only pods that are ready
        let ready_pods: Vec<Pod> = pod_list
            .into_iter()
            .filter(|pod| {
                if let Some(conditions) = &pod.status.as_ref().and_then(|s| s.conditions.as_ref()) {
                    conditions
                        .iter()
                        .any(|c| c.type_ == "Ready" && c.status == "True")
                } else {
                    false
                }
            })
            .collect();

        if ready_pods.is_empty() {
            warn!("Failed to find ready CNPG pods of {}", &self.name_any());
            return Err(Action::requeue(Duration::from_secs(30)));
        }

        Ok(ready_pods)
    }

    #[instrument(skip(self, client))]
    async fn check_replica_count_matches_pods(&self, client: Client) -> Result<(), Action> {
        // Fetch current replica count from Self
        let desired_replica_count = self.spec.replicas;
        debug!(
            "Instance {} has a desired replica count: {}",
            self.name_any(),
            desired_replica_count
        );

        // Fetch current pods with pods_by_cluster
        let current_pods = self.pods_by_cluster(client.clone()).await?;
        let pod_names: Vec<String> = current_pods.iter().map(|pod| pod.name_any()).collect();
        debug!(
            "Found {} pods, {:?} for {}",
            current_pods.len(),
            pod_names,
            self.name_any()
        );

        // Check if the number of running pods matches the desired replica count
        if current_pods.len() != desired_replica_count as usize {
            warn!(
                "Number of running pods ({}) does not match desired replica count ({}) for ({}). Requeuing.",
                current_pods.len(),
                desired_replica_count,
                self.name_any()
            );
            return Err(Action::requeue(Duration::from_secs(10)));
        }

        info!(
            "Number of running pods ({}) matches desired replica count ({}) for ({}).",
            current_pods.len(),
            desired_replica_count,
            self.name_any()
        );
        Ok(())
    }

    pub async fn log_pod_status(&self, client: Client, pod_name: &str) -> Result<(), kube::Error> {
        let namespace = self
            .metadata
            .namespace
            .clone()
            .expect("CoreDB should have a namespace");
        let pods: Api<Pod> = Api::namespaced(client.clone(), &namespace);
        match pods.get(pod_name).await {
            Ok(pod) => {
                let status = pod
                    .status
                    .as_ref()
                    .map(|s| format!("{:?}", s))
                    .unwrap_or_else(|| "Unknown".to_string());
                debug!(
                    "Status of instance {} pod {} in namespace {}: {}",
                    self.metadata.name.clone().expect("CoreDB should have a name"),
                    pod_name,
                    namespace,
                    status
                );
                Ok(())
            }
            Err(e) => {
                error!(
                    "Failed to get pod {} in namespace {}: {:?}",
                    pod_name, namespace, e
                );
                Err(e)
            }
        }
    }

    #[instrument(skip(self, context))]
    pub async fn psql(
        &self,
        command: String,
        database: String,
        context: Arc<Context>,
    ) -> Result<PsqlOutput, Action> {
        let client = context.client.clone();

        let pod_name_cnpg = self
            .primary_pod_cnpg(client.clone())
            .await?
            .metadata
            .name
            .expect("All pods should have a name");

        let cnpg_psql_command = PsqlCommand::new(
            pod_name_cnpg.clone(),
            self.metadata.namespace.clone().unwrap(),
            command,
            database,
            context,
        );
        debug!("Running exec command in {}", pod_name_cnpg);
        cnpg_psql_command.execute().await
    }

    pub async fn exec(
        &self,
        pod_name: String,
        client: Client,
        command: &[String],
    ) -> Result<ExecOutput, Error> {
        ExecCommand::new(pod_name, self.metadata.namespace.clone().unwrap(), client)
            .execute(command)
            .await
    }

    fn process_backups(&self, backup_list: Vec<Backup>) -> Option<DateTime<Utc>> {
        let backup = backup_list
            .iter()
            .filter_map(|backup| backup.status.as_ref())
            .filter(|status| status.phase.as_deref() == Some("completed"))
            .filter_map(|status| status.stopped_at.as_ref())
            .filter_map(|stopped_at_str| DateTime::parse_from_rfc3339(stopped_at_str).ok())
            .map(|dt_with_offset| dt_with_offset.with_timezone(&Utc))
            .min();

        backup
    }

    // get_recovery_time returns the time at which the first recovery will be possible from the
    // oldest completed Backup object in the namespace.
    #[instrument(skip(self, context))]
    pub async fn get_recovery_time(&self, context: Arc<Context>) -> Result<Option<DateTime<Utc>>, Action> {
        let client = context.client.clone();
        let namespace = self
            .metadata
            .namespace
            .clone()
            .expect("CoreDB should have a namespace");
        let backup: Api<Backup> = Api::namespaced(client, &namespace);
        let cluster_name = self.metadata.name.clone().unwrap_or_default();
        let lp = ListParams::default().labels(&format!("cnpg.io/cluster={}", cluster_name));
        let backup_list = backup.list(&lp).await.map_err(|e| {
            error!("Error getting backups: {:?}", e);
            Action::requeue(Duration::from_secs(300))
        })?;

        let oldest_backup_time = self.process_backups(backup_list.items);

        Ok(oldest_backup_time)
    }
}

pub fn is_pod_ready() -> impl Condition<Pod> + 'static {
    move |obj: Option<&Pod>| {
        if let Some(pod) = &obj {
            if let Some(status) = &pod.status {
                if let Some(conds) = &status.conditions {
                    if let Some(pcond) = conds.iter().find(|c| c.type_ == "ContainersReady") {
                        return pcond.status == "True";
                    }
                }
            }
        }
        false
    }
}

pub fn is_postgres_ready() -> impl Condition<Pod> + 'static {
    move |obj: Option<&Pod>| {
        if let Some(pod) = &obj {
            if let Some(status) = &pod.status {
                if let Some(container_statuses) = &status.container_statuses {
                    for container in container_statuses {
                        if container.name == "postgres" {
                            return container.ready;
                        }
                    }
                }
            }
        }
        false
    }
}

#[instrument(skip(ctx, cdb))]
pub async fn get_current_coredb_resource(cdb: &CoreDB, ctx: Arc<Context>) -> Result<CoreDB, Action> {
    let coredb_api: Api<CoreDB> = Api::namespaced(
        ctx.client.clone(),
        &cdb.metadata
            .namespace
            .clone()
            .expect("CoreDB should have a namespace"),
    );
    let coredb_name = cdb.metadata.name.clone().expect("CoreDB should have a name");
    let coredb = coredb_api.get(&coredb_name).await.map_err(|e| {
        error!("Error getting CoreDB resource: {:?}", e);
        Action::requeue(Duration::from_secs(10))
    })?;
    Ok(coredb.clone())
}

pub async fn patch_cdb_status_merge(
    cdb: &Api<CoreDB>,
    name: &str,
    patch: serde_json::Value,
) -> Result<(), Action> {
    let pp = PatchParams {
        field_manager: Some("cntrlr".to_string()),
        ..PatchParams::default()
    };
    let patch_status = Patch::Merge(patch.clone()); // clone to log later if needed

    match cdb.patch_status(name, &pp, &patch_status).await {
        Ok(_) => {
            debug!("Successfully updated CoreDB status for {}", name);
            Ok(())
        }
        Err(e) => {
            error!("Error updating CoreDB status for {}: {:?}", name, e);
            Err(Action::requeue(Duration::from_secs(10)))
        }
    }
}

/// Diagnostics to be exposed by the web server
#[derive(Clone, Serialize)]
pub struct Diagnostics {
    #[serde(deserialize_with = "from_ts")]
    pub last_event: DateTime<Utc>,
    #[serde(skip)]
    pub reporter: Reporter,
}
impl Default for Diagnostics {
    #[instrument]
    fn default() -> Self {
        Self {
            last_event: Utc::now(),
            reporter: "coredb-controller".into(),
        }
    }
}
impl Diagnostics {
    #[instrument(skip(self, client))]
    fn recorder(&self, client: Client, cdb: &CoreDB) -> Recorder {
        Recorder::new(client, self.reporter.clone(), cdb.object_ref(&()))
    }
}

/// State shared between the controller and the web server
#[derive(Clone, Default)]
pub struct State {
    /// Diagnostics populated by the reconciler
    diagnostics: Arc<RwLock<Diagnostics>>,
    /// Metrics registry
    registry: prometheus::Registry,
}

/// State wrapper around the controller outputs for the web server
impl State {
    /// Metrics getter
    pub fn metrics(&self) -> Vec<prometheus::proto::MetricFamily> {
        self.registry.gather()
    }

    /// State getter
    pub async fn diagnostics(&self) -> Diagnostics {
        self.diagnostics.read().await.clone()
    }

    // Create a Controller Context that can update State
    pub fn create_context(&self, client: Client) -> Arc<Context> {
        Arc::new(Context {
            client,
            metrics: Metrics::default().register(&self.registry).unwrap(),
            diagnostics: self.diagnostics.clone(),
        })
    }
}

/// Initialize the controller and shared state (given the crd is installed)
pub async fn run(state: State) {
    // Initialize the Kubernetes client
    let client_future = kube::Client::try_default();
    let client = match client_future.await {
        Ok(wrapped_client) => wrapped_client,
        Err(_) => panic!("Please configure your Kubernetes Context"),
    };

    let docs = Api::<CoreDB>::all(client.clone());
    if let Err(e) = docs.list(&ListParams::default().limit(1)).await {
        error!("CRD is not queryable; {e:?}. Is the CRD installed?");
        info!("Installation: cargo run --bin crdgen | kubectl apply -f -");
        std::process::exit(1);
    }
    Controller::new(docs, watcherConfig::default().any_semantic())
        .shutdown_on_signal()
        .run(reconcile, error_policy, state.create_context(client))
        .filter_map(|x| async move { std::result::Result::ok(x) })
        .for_each(|_| futures::future::ready(()))
        .await;
}

// Tests rely on fixtures.rs
#[cfg(test)]
mod test {
    use super::{reconcile, Backup, Context, CoreDB};
    use crate::cloudnativepg::backups::{BackupCluster, BackupSpec, BackupStatus};
    use chrono::{DateTime, NaiveDate, Utc};
    use k8s_openapi::apimachinery::pkg::apis::meta::v1::ObjectMeta;
    use std::sync::Arc;

    #[tokio::test]
    async fn new_coredbs_without_finalizers_gets_a_finalizer() {
        let (testctx, fakeserver, _) = Context::test();
        let coredb = CoreDB::test();
        // verify that coredb gets a finalizer attached during reconcile
        fakeserver.handle_finalizer_creation(&coredb);
        let res = reconcile(Arc::new(coredb), testctx).await;
        assert!(res.is_ok(), "initial creation succeeds in adding finalizer");
    }

    #[tokio::test]
    async fn test_process_backups() {
        let coredb = CoreDB::test();
        let backup_name = "test-backup-1".to_string();
        let namespace = "test".to_string();

        let backup_list = vec![Backup {
            metadata: ObjectMeta {
                name: Some(backup_name.clone()),
                namespace: Some(namespace),
                ..Default::default()
            },
            spec: BackupSpec {
                cluster: Some(BackupCluster {
                    name: backup_name.clone(),
                }),
                ..Default::default()
            },
            status: Some(BackupStatus {
                phase: Some("completed".to_string()),
                stopped_at: Some("2023-09-19T23:14:00Z".to_string()),
                ..Default::default()
            }),
        }];

        let oldest_backup_time = coredb.process_backups(backup_list);

        let expected_time = NaiveDate::from_ymd_opt(2023, 9, 19)
            .and_then(|date| date.and_hms_opt(23, 14, 0))
            .map(|naive_dt| DateTime::<Utc>::from_utc(naive_dt, Utc));

        assert_eq!(oldest_backup_time, expected_time);
    }

    #[tokio::test]
    async fn test_process_backups_multiple_backups() {
        let coredb = CoreDB::test();

        let backup_list = vec![
            Backup {
                metadata: ObjectMeta {
                    name: Some("backup-1".to_string()),
                    namespace: Some("test".to_string()),
                    ..Default::default()
                },
                spec: BackupSpec {
                    cluster: Some(BackupCluster {
                        name: "backup-1".to_string(),
                    }),
                    ..Default::default()
                },
                status: Some(BackupStatus {
                    phase: Some("completed".to_string()),
                    stopped_at: Some("2023-09-19T23:14:00Z".to_string()),
                    ..Default::default()
                }),
            },
            Backup {
                metadata: ObjectMeta {
                    name: Some("backup-2".to_string()),
                    namespace: Some("test".to_string()),
                    ..Default::default()
                },
                spec: BackupSpec {
                    cluster: Some(BackupCluster {
                        name: "backup-2".to_string(),
                    }),
                    ..Default::default()
                },
                status: Some(BackupStatus {
                    phase: Some("completed".to_string()),
                    stopped_at: Some("2023-09-18T22:12:00Z".to_string()), // This is the oldest
                    ..Default::default()
                }),
            },
            Backup {
                metadata: ObjectMeta {
                    name: Some("backup-3".to_string()),
                    namespace: Some("test".to_string()),
                    ..Default::default()
                },
                spec: BackupSpec {
                    cluster: Some(BackupCluster {
                        name: "backup-3".to_string(),
                    }),
                    ..Default::default()
                },
                status: Some(BackupStatus {
                    phase: Some("completed".to_string()),
                    stopped_at: Some("2023-09-19T21:11:00Z".to_string()),
                    ..Default::default()
                }),
            },
            Backup {
                metadata: ObjectMeta {
                    name: Some("backup-4".to_string()),
                    namespace: Some("test".to_string()),
                    ..Default::default()
                },
                spec: BackupSpec {
                    cluster: Some(BackupCluster {
                        name: "backup-4".to_string(),
                    }),
                    ..Default::default()
                },
                status: Some(BackupStatus {
                    phase: Some("failed".to_string()),
                    stopped_at: Some("2023-09-19T21:11:00Z".to_string()),
                    ..Default::default()
                }),
            },
        ];

        let oldest_backup_time = coredb.process_backups(backup_list);

        let expected_time = NaiveDate::from_ymd_opt(2023, 9, 18)
            .and_then(|date| date.and_hms_opt(22, 12, 0))
            .map(|naive_dt| DateTime::<Utc>::from_utc(naive_dt, Utc));

        assert_eq!(oldest_backup_time, expected_time);
    }

    #[tokio::test]
    async fn test_process_backups_no_backup() {
        let coredb = CoreDB::test();

        // An empty list to simulate no Backups
        let backup_list: Vec<Backup> = vec![];

        let oldest_backup_time = coredb.process_backups(backup_list);

        // We expect None since there are no Backups
        assert_eq!(oldest_backup_time, None);
    }
}<|MERGE_RESOLUTION|>--- conflicted
+++ resolved
@@ -3,15 +3,11 @@
 
 use crate::{
     apis::coredb_types::{CoreDB, CoreDBStatus},
-<<<<<<< HEAD
     app_service::manager::reconcile_app_services,
-    cloudnativepg::cnpg::{cnpg_cluster_from_cdb, reconcile_cnpg, reconcile_cnpg_scheduled_backup},
-=======
     cloudnativepg::{
         backups::Backup,
         cnpg::{cnpg_cluster_from_cdb, reconcile_cnpg, reconcile_cnpg_scheduled_backup},
     },
->>>>>>> c7e146d5
     config::Config,
     deployment_postgres_exporter::reconcile_prometheus_exporter_deployment,
     exec::{ExecCommand, ExecOutput},
