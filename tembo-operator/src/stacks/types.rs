--- conflicted
+++ resolved
@@ -115,17 +115,6 @@
     pub memory: String,
 }
 
-<<<<<<< HEAD
-// defines a sidecar container
-#[derive(Clone, Debug, Serialize, Deserialize, ToSchema, JsonSchema, PartialEq)]
-pub struct Service {
-    pub image: String,
-    pub command: String,
-    pub ports: Vec<BTreeMap<String, String>>,
-}
-
-=======
->>>>>>> 9c30a5fd
 #[cfg(test)]
 mod tests {
     use crate::stacks::{get_stack, types::Infrastructure, StackType};
