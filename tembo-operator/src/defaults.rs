--- conflicted
+++ resolved
@@ -2,13 +2,10 @@
 use std::collections::BTreeMap;
 
 use crate::{
-<<<<<<< HEAD
-    apis::coredb_types::{Backup, ConnPooler, ServiceAccountTemplate},
-=======
     apis::coredb_types::{Backup, S3Credentials, ServiceAccountTemplate},
->>>>>>> 9b41c9db
     extensions::types::{Extension, TrunkInstall},
 };
+use crate::apis::coredb_types::ConnPooler;
 
 pub fn default_replicas() -> i32 {
     1
@@ -125,18 +122,16 @@
     Some("0 0 * * *".to_owned())
 }
 
-<<<<<<< HEAD
 pub fn default_conn_pooler() -> ConnPooler {
     ConnPooler {
         enabled: false,
         // TODO(ianstanton) uncomment once PoolerSpec is slimmed down and exposed
         // pooler: None,
     }
-=======
+}
 pub fn default_s3_credentials() -> Option<S3Credentials> {
     Some(S3Credentials {
         inherit_from_iam_role: Some(true),
         ..Default::default()
     })
->>>>>>> 9b41c9db
 }