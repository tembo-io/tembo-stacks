use crate::{
    apis::postgres_parameters::{
        merge_pg_configs, ConfigValue, MergeError, PgConfig, DISALLOWED_CONFIGS, MULTI_VAL_CONFIGS,
    },
    app_service::types::AppService,
    defaults,
    extensions::types::{Extension, ExtensionStatus, TrunkInstall, TrunkInstallStatus},
    postgres_exporter::PostgresMetrics,
};

<<<<<<< HEAD
use crate::{
    apis::postgres_parameters::ConfigValue,
    cloudnativepg::poolers::PoolerSpec,
    extensions::types::{Extension, TrunkInstall, TrunkInstallStatus},
=======
use k8s_openapi::{
    api::core::v1::ResourceRequirements,
    apimachinery::pkg::{api::resource::Quantity, apis::meta::v1::ObjectMeta},
>>>>>>> 9b41c9db
};

use chrono::{DateTime, Utc};
use kube::CustomResource;
use schemars::JsonSchema;
use serde::{Deserialize, Serialize};
use std::collections::{BTreeMap, BTreeSet};

#[derive(Clone, Default, Debug, Serialize, Deserialize, JsonSchema)]
pub struct Stack {
    pub name: String,
    pub postgres_config: Option<Vec<PgConfig>>,
}

#[derive(Deserialize, Serialize, Clone, Debug, JsonSchema, Default)]
pub struct ServiceAccountTemplate {
    pub metadata: Option<ObjectMeta>,
}

#[derive(Serialize, Deserialize, Clone, Debug, Default, JsonSchema)]
pub struct S3Credentials {
    #[serde(default, skip_serializing_if = "Option::is_none", rename = "accessKeyId")]
    pub access_key_id: Option<S3CredentialsAccessKeyId>,
    #[serde(
        default,
        skip_serializing_if = "Option::is_none",
        rename = "inheritFromIAMRole"
    )]
    pub inherit_from_iam_role: Option<bool>,
    #[serde(default, skip_serializing_if = "Option::is_none")]
    pub region: Option<S3CredentialsRegion>,
    #[serde(default, skip_serializing_if = "Option::is_none", rename = "secretAccessKey")]
    pub secret_access_key: Option<S3CredentialsSecretAccessKey>,
    #[serde(default, skip_serializing_if = "Option::is_none", rename = "sessionToken")]
    pub session_token: Option<S3CredentialsSessionToken>,
}

#[derive(Serialize, Deserialize, Clone, Debug, Default, JsonSchema)]
pub struct S3CredentialsAccessKeyId {
    pub key: String,
    pub name: String,
}

#[derive(Serialize, Deserialize, Clone, Debug, Default, JsonSchema)]
pub struct S3CredentialsRegion {
    pub key: String,
    pub name: String,
}

#[derive(Serialize, Deserialize, Clone, Debug, Default, JsonSchema)]
pub struct S3CredentialsSecretAccessKey {
    pub key: String,
    pub name: String,
}

#[derive(Serialize, Deserialize, Clone, Debug, Default, JsonSchema)]
pub struct S3CredentialsSessionToken {
    pub key: String,
    pub name: String,
}

#[derive(Deserialize, Serialize, Clone, Debug, Default, JsonSchema)]
#[allow(non_snake_case)]
pub struct Backup {
    #[serde(default = "defaults::default_destination_path")]
    pub destinationPath: Option<String>,
    #[serde(default = "defaults::default_encryption")]
    pub encryption: Option<String>,
    #[serde(default = "defaults::default_retention_policy")]
    pub retentionPolicy: Option<String>,
    #[serde(default = "defaults::default_backup_schedule")]
    pub schedule: Option<String>,
    #[serde(default, rename = "endpointURL")]
    pub endpoint_url: Option<String>,
    #[serde(default = "defaults::default_s3_credentials", rename = "s3Credentials")]
    pub s3_credentials: Option<S3Credentials>,
}

#[derive(Deserialize, Serialize, Clone, Debug, Default, JsonSchema)]
pub struct Restore {
    #[serde(rename = "serverName")]
    pub server_name: String,
    #[serde(rename = "recoveryTargetTime")]
    pub recovery_target_time: Option<String>,
    #[serde(default, rename = "endpointURL")]
    pub endpoint_url: Option<String>,
    #[serde(rename = "s3Credentials")]
    pub s3_credentials: Option<S3Credentials>,
}

#[derive(Deserialize, Serialize, Clone, Debug, JsonSchema, Default)]
#[allow(non_snake_case)]
pub struct ConnPooler {
    pub enabled: bool,
    // TODO(ianstanton) create a slimmed-down version of PoolerSpec before exposing in spec
    // pub pooler: Option<PoolerSpec>,
}

/// Generate the Kubernetes wrapper struct `CoreDB` from our Spec and Status struct
///
/// This provides a hook for generating the CRD yaml (in crdgen.rs)
#[derive(CustomResource, Deserialize, Serialize, Clone, Debug, JsonSchema)]
#[cfg_attr(test, derive(Default))]
#[kube(kind = "CoreDB", group = "coredb.io", version = "v1alpha1", namespaced)]
#[kube(status = "CoreDBStatus", shortname = "cdb")]
#[allow(non_snake_case)]
pub struct CoreDBSpec {
    #[serde(default = "defaults::default_replicas")]
    pub replicas: i32,

    #[serde(default = "defaults::default_resources")]
    pub resources: ResourceRequirements,

    #[serde(default = "defaults::default_storage")]
    pub storage: Quantity,

    #[serde(default = "defaults::default_sharedir_storage")]
    pub sharedirStorage: Quantity,

    #[serde(default = "defaults::default_pkglibdir_storage")]
    pub pkglibdirStorage: Quantity,

    #[serde(default = "defaults::default_postgres_exporter_enabled")]
    pub postgresExporterEnabled: bool,

    #[serde(default = "defaults::default_image")]
    pub image: String,

    #[serde(default = "defaults::default_postgres_exporter_image")]
    pub postgresExporterImage: String,

    #[serde(default = "defaults::default_port")]
    pub port: i32,

    #[serde(default = "defaults::default_uid")]
    pub uid: i32,

    #[serde(default = "defaults::default_extensions")]
    pub extensions: Vec<Extension>,

    #[serde(default = "defaults::default_trunk_installs")]
    pub trunk_installs: Vec<TrunkInstall>,

    #[serde(default = "defaults::default_stop")]
    pub stop: bool,

    #[serde(default = "defaults::default_service_account_template")]
    pub serviceAccountTemplate: ServiceAccountTemplate,

    #[serde(default = "defaults::default_backup")]
    pub backup: Backup,

    pub metrics: Option<PostgresMetrics>,

    pub extra_domains_rw: Option<Vec<String>>,

    pub stack: Option<Stack>,
    // dynamic runtime configs
    pub runtime_config: Option<Vec<PgConfig>>,
    // configuration overrides, typically defined by the user
    pub override_configs: Option<Vec<PgConfig>>,
    // Connection pooler configuration
    #[serde(default = "defaults::default_conn_pooler")]
    pub connPooler: ConnPooler,
    #[serde(rename = "appServices")]
    pub app_services: Option<Vec<AppService>>,

    // instance restore from backup
    pub restore: Option<Restore>,
}

impl CoreDBSpec {
    // extracts all postgres configurations
    // configs can be defined in several different places (from a stack, user override, from an extension installation, user overrides, etc)
    pub fn get_pg_configs(&self, requires_load: Vec<String>) -> Result<Option<Vec<PgConfig>>, MergeError> {
        let stack_configs = self
            .stack
            .as_ref()
            .and_then(|s| s.postgres_config.clone())
            .unwrap_or_default();
        let mut runtime_configs = self.runtime_config.clone().unwrap_or_default();
        // TODO: configs that come with extension installation
        // e.g. let extension_configs = ...
        // these extensions could be set by the operator, or trunk + operator
        // trunk install pg_partman could come with something like `pg_partman_bgw.dbname = xxx`

        // Get list of extension names that require load
        let mut include_with_shared_preload_libraries = BTreeSet::new();
        for ext in self.extensions.iter() {
            'loc: for location in ext.locations.iter() {
                if location.clone().enabled && requires_load.contains(&ext.name) {
                    include_with_shared_preload_libraries.insert(ext.name.clone());
                    break 'loc;
                }
            }
        }

        let shared_preload_from_extensions = ConfigValue::Multiple(include_with_shared_preload_libraries);
        let extension_settings_config = vec![PgConfig {
            name: "shared_preload_libraries".to_string(),
            value: shared_preload_from_extensions,
        }];

        match merge_pg_configs(
            &runtime_configs,
            &extension_settings_config,
            "shared_preload_libraries",
        )? {
            None => {}
            Some(new_shared_preload_libraries) => {
                // check by name attribute if runtime_configs already has shared_preload_libraries
                // if so replace the value. Otherwise add this PgConfig into the vector.
                let mut found = false;
                for cfg in &mut runtime_configs {
                    if cfg.name == "shared_preload_libraries" {
                        cfg.value = new_shared_preload_libraries.value.clone();
                        found = true;
                        break;
                    }
                }
                if !found {
                    runtime_configs.push(new_shared_preload_libraries);
                }
            }
        }

        // handle merge of any of the settings that are multi-value.
        // e.g. stack defines shared_preload_libraries = pg_cron, then operator installs pg_stat_statements at runtime
        // we need to merge the two configs into one,  shared_preload_libraries = pg_cron, pg_stat_statements
        let mut merged_multival_configs: Vec<PgConfig> = Vec::new();
        for cfg_name in MULTI_VAL_CONFIGS {
            let merged_config = merge_pg_configs(&stack_configs, &runtime_configs, cfg_name)?;
            if let Some(merged_config) = merged_config {
                merged_multival_configs.push(merged_config);
            }
        }

        // Order matters - to ensure anything down stream does not have to worry about ordering,
        // set these into a BTreeSet now
        // 1. stack configs
        // 2. runtime configs
        // 3. merged multivals
        // 4. overrides
        let mut pg_configs: BTreeMap<String, PgConfig> = BTreeMap::new();

        for p in stack_configs {
            pg_configs.insert(p.name.clone(), p);
        }
        for p in runtime_configs {
            pg_configs.insert(p.name.clone(), p);
        }
        for p in merged_multival_configs {
            pg_configs.insert(p.name.clone(), p);
        }
        if let Some(override_configs) = &self.override_configs {
            for p in override_configs {
                pg_configs.insert(p.name.clone(), p.clone());
            }
        }

        // remove any configs that are not allowed
        for key in DISALLOWED_CONFIGS {
            pg_configs.remove(key);
        }

        if pg_configs.is_empty() {
            Ok(None)
        } else {
            Ok(Some(pg_configs.values().cloned().collect()))
        }
    }

    pub fn get_pg_config_by_name(
        &self,
        config_name: &str,
        requires_load: Vec<String>,
    ) -> Result<Option<PgConfig>, MergeError> {
        let all_configs = self.get_pg_configs(requires_load)?;
        for config in all_configs.unwrap_or_default() {
            if config.name == config_name {
                return Ok(Some(config));
            }
        }
        Ok(None)
    }
}

/// The status object of `CoreDB`
#[derive(Deserialize, Serialize, Clone, Default, Debug, JsonSchema)]
#[allow(non_snake_case)]
pub struct CoreDBStatus {
    pub running: bool,
    #[serde(default = "defaults::default_extensions_updating")]
    pub extensionsUpdating: bool,
    pub extensions: Option<Vec<ExtensionStatus>>,
    pub trunk_installs: Option<Vec<TrunkInstallStatus>>,
    pub storage: Option<Quantity>,
    pub resources: Option<ResourceRequirements>,
    pub runtime_config: Option<Vec<PgConfig>>,
    pub first_recoverability_time: Option<DateTime<Utc>>,
}

#[cfg(test)]
mod tests {
    use super::*;

    #[test]
    fn test_deserialize_core_db_spec() {
        let json_str = r#"
        {
          "image": "quay.io/tembo/tembo-pg-cnpg:15.3.0-5-cede445",
          "stack": {
            "name": "MessageQueue",
            "image": "quay.io/tembo/tembo-pg-cnpg:15.3.0-5-cede445",
            "services": null,
            "extensions": [
              {
                "name": "pgmq",
                "locations": [
                  {
                    "schema": null,
                    "enabled": true,
                    "version": "0.10.2",
                    "database": "postgres"
                  }
                ],
                "description": null
              },
              {
                "name": "pg_partman",
                "locations": [
                  {
                    "schema": null,
                    "enabled": true,
                    "version": "4.7.3",
                    "database": "postgres"
                  }
                ],
                "description": null
              }
            ],
            "description": "A Tembo Postgres Stack optimized for Message Queue workloads.",
            "stack_version": "0.2.0",
            "infrastructure": {
              "cpu": "1",
              "memory": "1Gi",
              "region": "us-east-1",
              "provider": "aws",
              "storage_size": "10Gi",
              "instance_type": "GeneralPurpose",
              "storage_class": "gp3"
            },
            "trunk_installs": [
              {
                "name": "pgmq",
                "version": "0.10.2"
              },
              {
                "name": "pg_partman",
                "version": "4.7.3"
              }
            ],
            "postgres_config": [
              {
                "name": "shared_preload_libraries",
                "value": "pg_stat_statements,pg_partman_bgw"
              },
              {
                "name": "pg_partman_bgw.dbname",
                "value": "postgres"
              },
              {
                "name": "pg_partman_bgw.interval",
                "value": "60"
              },
              {
                "name": "pg_partman_bgw.role",
                "value": "postgres"
              },
              {
                "name": "random_page_cost",
                "value": "1.1"
              },
              {
                "name": "autovacuum_vacuum_cost_limit",
                "value": "-1"
              },
              {
                "name": "autovacuum_vacuum_scale_factor",
                "value": "0.05"
              },
              {
                "name": "autovacuum_vacuum_insert_scale_factor",
                "value": "0.05"
              },
              {
                "name": "autovacuum_analyze_scale_factor",
                "value": "0.05"
              },
              {
                "name": "checkpoint_timeout",
                "value": "10min"
              },
              {
                "name": "pg_stat_statements.track",
                "value": "all"
              }
            ],
            "postgres_metrics": {
              "pgmq": {
                "query": "select queue_name, queue_length, oldest_msg_age_sec, newest_msg_age_sec, total_messages from public.pgmq_metrics_all()",
                "master": true,
                "metrics": [
                  {
                    "queue_name": {
                      "usage": "LABEL",
                      "description": "Name of the queue"
                    }
                  },
                  {
                    "queue_length": {
                      "usage": "GAUGE",
                      "description": "Number of messages in the queue"
                    }
                  },
                  {
                    "oldest_msg_age_sec": {
                      "usage": "GAUGE",
                      "description": "Age of the oldest message in the queue, in seconds."
                    }
                  },
                  {
                    "newest_msg_age_sec": {
                      "usage": "GAUGE",
                      "description": "Age of the newest message in the queue, in seconds."
                    }
                  },
                  {
                    "total_messages": {
                      "usage": "GAUGE",
                      "description": "Total number of messages that have passed into the queue."
                    }
                  }
                ]
              }
            },
            "postgres_config_engine": "standard"
          },
          "metrics": {
            "image": "quay.io/prometheuscommunity/postgres-exporter:v0.12.0",
            "enabled": true,
            "queries": {
              "pgmq": {
                "query": "select queue_name, queue_length, oldest_msg_age_sec, newest_msg_age_sec, total_messages from public.pgmq_metrics_all()",
                "master": true,
                "metrics": [
                  {
                    "queue_name": {
                      "usage": "LABEL",
                      "description": "Name of the queue"
                    }
                  },
                  {
                    "queue_length": {
                      "usage": "GAUGE",
                      "description": "Number of messages in the queue"
                    }
                  },
                  {
                    "oldest_msg_age_sec": {
                      "usage": "GAUGE",
                      "description": "Age of the oldest message in the queue, in seconds."
                    }
                  },
                  {
                    "newest_msg_age_sec": {
                      "usage": "GAUGE",
                      "description": "Age of the newest message in the queue, in seconds."
                    }
                  },
                  {
                    "total_messages": {
                      "usage": "GAUGE",
                      "description": "Total number of messages that have passed into the queue."
                    }
                  }
                ]
              }
            }
          },
          "storage": "10Gi",
          "resources": {
            "limits": {
              "cpu": "1",
              "memory": "1Gi"
            }
          },
          "extensions": [
            {
              "name": "pgmq",
              "locations": [
                {
                  "schema": null,
                  "enabled": true,
                  "version": "0.10.2",
                  "database": "postgres"
                }
              ],
              "description": null
            },
            {
              "name": "pg_partman",
              "locations": [
                {
                  "schema": null,
                  "enabled": true,
                  "version": "4.7.3",
                  "database": "postgres"
                }
              ],
              "description": null
            }
          ],
          "runtime_config": [
            {
              "name": "shared_buffers",
              "value": "256MB"
            },
            {
              "name": "max_connections",
              "value": "107"
            },
            {
              "name": "work_mem",
              "value": "5MB"
            },
            {
              "name": "bgwriter_delay",
              "value": "200ms"
            },
            {
              "name": "effective_cache_size",
              "value": "716MB"
            },
            {
              "name": "maintenance_work_mem",
              "value": "64MB"
            },
            {
              "name": "max_wal_size",
              "value": "2GB"
            }
          ],
          "trunk_installs": [
            {
              "name": "pgmq",
              "version": "0.10.2"
            },
            {
              "name": "pg_partman",
              "version": "4.7.3"
            }
          ],
          "postgresExporterEnabled": true
        }
        "#;

        let _deserialized_spec: CoreDBSpec = serde_json::from_str(json_str).unwrap();
    }
}<|MERGE_RESOLUTION|>--- conflicted
+++ resolved
@@ -8,16 +8,9 @@
     postgres_exporter::PostgresMetrics,
 };
 
-<<<<<<< HEAD
-use crate::{
-    apis::postgres_parameters::ConfigValue,
-    cloudnativepg::poolers::PoolerSpec,
-    extensions::types::{Extension, TrunkInstall, TrunkInstallStatus},
-=======
 use k8s_openapi::{
     api::core::v1::ResourceRequirements,
     apimachinery::pkg::{api::resource::Quantity, apis::meta::v1::ObjectMeta},
->>>>>>> 9b41c9db
 };
 
 use chrono::{DateTime, Utc};
