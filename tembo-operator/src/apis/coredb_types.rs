--- conflicted
+++ resolved
@@ -1,9 +1,5 @@
-<<<<<<< HEAD
-use crate::{cloudnativepg, extensions::types::ExtensionStatus, stacks::types::Stack};
-=======
 use crate::{app_service::types::AppService, extensions::types::ExtensionStatus};
 
->>>>>>> d8c2288b
 use k8s_openapi::{
     api::core::v1::ResourceRequirements,
     apimachinery::pkg::{api::resource::Quantity, apis::meta::v1::ObjectMeta},
@@ -22,14 +18,11 @@
     apis::postgres_parameters::ConfigValue,
     extensions::types::{Extension, TrunkInstall, TrunkInstallStatus},
 };
-<<<<<<< HEAD
-use cloudnativepg::poolers::PoolerSpec;
-=======
 use chrono::{DateTime, Utc};
->>>>>>> d8c2288b
 use schemars::JsonSchema;
 use serde::{Deserialize, Serialize};
 use std::collections::{BTreeMap, BTreeSet};
+use crate::cloudnativepg::poolers::PoolerSpec;
 
 #[derive(Clone, Default, Debug, Serialize, Deserialize, JsonSchema)]
 pub struct Stack {
@@ -125,14 +118,11 @@
     pub runtime_config: Option<Vec<PgConfig>>,
     // configuration overrides, typically defined by the user
     pub override_configs: Option<Vec<PgConfig>>,
-<<<<<<< HEAD
     // Connection pooler configuration
     #[serde(default = "defaults::default_conn_pooler")]
     pub connPooler: ConnPooler,
-=======
     #[serde(rename = "appServices")]
     pub app_services: Option<Vec<AppService>>,
->>>>>>> d8c2288b
 }
 
 impl CoreDBSpec {
