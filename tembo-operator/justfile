--- conflicted
+++ resolved
@@ -20,24 +20,8 @@
 	# Performing upgrade process to replicate CRD changes we need
 	# This includes the old version of the CRDs
 	helm upgrade --install --namespace=traefik --version=20.8.0 --values=./testdata/traefik-values.yaml traefik traefik/traefik
-<<<<<<< HEAD
-	# Manually apply the new CRDs, the version used in pre-release Traefik 3
-	#
-	# traefik.io/v1alpha1 in Traefik version 2 and version 3 are different, so it's important
-	# to apply from the correct branch, not just use what's in the helm chart, since those APIs
-	# are applicable only to Traefik version 2, despite the API version being the same.
-	#
-	# Please see these comments for more information:
-	# - https://github.com/traefik/traefik/pull/9600#issuecomment-1753313008
-	# - https://github.com/traefik/traefik-helm-chart/issues/911#issuecomment-1683521825
-	kubectl apply -f https://raw.githubusercontent.com/traefik/traefik/v3.0.0-beta3/docs/content/reference/dynamic-configuration/kubernetes-crd-definition-v1.yml
-	# This should not install new CRDs, because Helm 3 does not handle CRDs on an upgrade,
-	# but this version includes two sets of CRDs, including the new traefik.io/v1alpha1
-	helm upgrade --install --namespace=traefik --version=24.0.0 --values=./testdata/traefik-values.yaml traefik traefik/traefik
-=======
 	# https://github.com/traefik/traefik-helm-chart/issues/757#issuecomment-1753995542
 	kubectl apply -f https://raw.githubusercontent.com/traefik/traefik/v3.0.0-beta2/docs/content/reference/dynamic-configuration/kubernetes-crd-definition-v1.yml
->>>>>>> 4714f221
 
 install-kube-prometheus-stack:
 	kubectl create namespace monitoring || true
